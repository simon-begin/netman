# Copyright 2015 Internap.
#
# Licensed under the Apache License, Version 2.0 (the "License");
# you may not use this file except in compliance with the License.
# You may obtain a copy of the License at
#
#     http://www.apache.org/licenses/LICENSE-2.0
#
# Unless required by applicable law or agreed to in writing, software
# distributed under the License is distributed on an "AS IS" BASIS,
# WITHOUT WARRANTIES OR CONDITIONS OF ANY KIND, either express or implied.
# See the License for the specific language governing permissions and
# limitations under the License.
import warnings
from functools import wraps

from netman.core.objects.flow_control_switch import FlowControlSwitch


def transactional(fn):
    warnings.warn("Deprecated, make your own annotation this one will disappear")
    @wraps(fn)
    def wrapper(self, *args, **kwargs):
        if self.in_transaction:
            return fn(self, *args, **kwargs)
        else:
            with self.transaction():
                return fn(self, *args, **kwargs)

    return wrapper


class SwitchTransactional(FlowControlSwitch):
    def __init__(self, impl, lock):
        warnings.warn("Deprecated, use FlowControlSwitch instead")
        super(SwitchTransactional, self).__init__(impl, lock)

    @property
<<<<<<< HEAD
    def switch_descriptor(self):
        return self.impl.switch_descriptor

    @contextmanager
    def transaction(self):
        self.start_transaction()
        try:
            yield self
            self.commit_transaction()
        except Exception as e:
            self.logger.exception(e)
            self.rollback_transaction()
            raise
        finally:
            self.end_transaction()

    def start_transaction(self):
        self.logger.info('Acquiring lock')
        self.lock.acquire()
        self.in_transaction = True
        try:
            self.impl.start_transaction()
        except Exception as e:
            self.logger.exception(e)
            self.in_transaction = False
            self.lock.release()
            self.logger.info('Lock released')
            raise

    def commit_transaction(self):
        self.impl.commit_transaction()

    def rollback_transaction(self):
        self.impl.rollback_transaction()

    def end_transaction(self):
        try:
            self.impl.end_transaction()
        finally:
            self.in_transaction = False
            self.lock.release()
            self.logger.info('Lock released')

    def connect(self):
        self.impl.connect()

    def disconnect(self):
        self.impl.disconnect()

    def get_interfaces(self):
        return self.impl.get_interfaces()

    def get_vlan(self, number):
        return self.impl.get_vlan(number)

    def get_vlans(self):
        return self.impl.get_vlans()

    def get_bond(self, bond_number):
        return self.impl.get_bond(bond_number)

    def get_bonds(self):
        return self.impl.get_bonds()

    @transactional
    def add_bond_trunk_vlan(self, bond_number, vlan):
        self.impl.add_bond_trunk_vlan(bond_number, vlan)

    @transactional
    def remove_bond_trunk_vlan(self, bond_number, vlan):
        self.impl.remove_bond_trunk_vlan(bond_number, vlan)

    @transactional
    def configure_bond_native_vlan(self, bond_number, vlan):
        self.impl.configure_bond_native_vlan(bond_number, vlan)

    @transactional
    def remove_bond_native_vlan(self, bond_number):
        self.impl.remove_bond_native_vlan(bond_number)

    @transactional
    def set_vlan_vrf(self, vlan_number, vrf_name):
        self.impl.set_vlan_vrf(vlan_number, vrf_name)

    @transactional
    def remove_vlan_vrf(self, vlan_number):
        self.impl.remove_vlan_vrf(vlan_number)

    @transactional
    def add_ip_to_vlan(self, vlan_number, ip_network):
        self.impl.add_ip_to_vlan(vlan_number, ip_network)

    @transactional
    def remove_ip_from_vlan(self, vlan_number, ip_network):
        self.impl.remove_ip_from_vlan(vlan_number, ip_network)

    @transactional
    def set_interface_description(self, interface_id, description):
        self.impl.set_interface_description(interface_id, description)

    @transactional
    def remove_interface_description(self, interface_id):
        self.impl.remove_interface_description(interface_id)

    @transactional
    def edit_interface_spanning_tree(self, interface_id, edge=None):
        self.impl.edit_interface_spanning_tree(interface_id, edge=edge)

    @transactional
    def openup_interface(self, interface_id):
        self.impl.openup_interface(interface_id)

    @transactional
    def shutdown_interface(self, interface_id):
        self.impl.shutdown_interface(interface_id)

    @transactional
    def configure_native_vlan(self, interface_id, vlan):
        self.impl.configure_native_vlan(interface_id, vlan)

    @transactional
    def remove_native_vlan(self, interface_id):
        self.impl.remove_native_vlan(interface_id)

    @transactional
    def set_access_vlan(self, interface_id, vlan):
        self.impl.set_access_vlan(interface_id, vlan)

    @transactional
    def unset_access_vlan(self, interface_id):
        self.impl.unset_access_vlan(interface_id)

    @transactional
    def remove_vlan_access_group(self, vlan_number, direction):
        self.impl.remove_vlan_access_group(vlan_number, direction)

    @transactional
    def set_vlan_access_group(self, vlan_number, direction, name):
        self.impl.set_vlan_access_group(vlan_number, direction, name)

    @transactional
    def add_interface_to_bond(self, interface, bond_number):
        self.impl.add_interface_to_bond(interface, bond_number)

    @transactional
    def remove_interface_from_bond(self, interface):
        self.impl.remove_interface_from_bond(interface)

    @transactional
    def add_vlan(self, number, name=None):
        self.impl.add_vlan(number, name)

    @transactional
    def remove_vlan(self, number):
        self.impl.remove_vlan(number)

    @transactional
    def set_access_mode(self, interface_id):
        self.impl.set_access_mode(interface_id)

    @transactional
    def set_trunk_mode(self, interface_id):
        self.impl.set_trunk_mode(interface_id)

    @transactional
    def add_trunk_vlan(self, interface_id, vlan):
        self.impl.add_trunk_vlan(interface_id, vlan)

    @transactional
    def remove_trunk_vlan(self, interface_id, vlan):
        self.impl.remove_trunk_vlan(interface_id, vlan)

    @transactional
    def set_bond_description(self, bond_number, description):
        self.impl.set_bond_description(bond_number, description)

    @transactional
    def remove_bond_description(self, bond_number):
        self.impl.remove_bond_description(bond_number)

    @transactional
    def set_bond_link_speed(self, number, speed):
        self.impl.set_bond_link_speed(number, speed)

    @transactional
    def add_bond(self, number):
        self.impl.add_bond(number)

    @transactional
    def remove_bond(self, number):
        self.impl.remove_bond(number)

    @transactional
    def set_bond_access_mode(self, bond_number):
        self.impl.set_bond_access_mode(bond_number)

    @transactional
    def set_bond_trunk_mode(self, bond_number):
        self.impl.set_bond_trunk_mode(bond_number)

    @transactional
    def edit_bond_spanning_tree(self, number, edge=None):
        self.impl.edit_bond_spanning_tree(number, edge=edge)

    @transactional
    def add_vrrp_group(self, *args, **kwargs):
        self.impl.add_vrrp_group(*args, **kwargs)

    @transactional
    def remove_vrrp_group(self, *args, **kwargs):
        self.impl.remove_vrrp_group(*args, **kwargs)

    @transactional
    def add_dhcp_relay_server(self, vlan_number, ip_address):
        self.impl.add_dhcp_relay_server(vlan_number, ip_address)

    @transactional
    def remove_dhcp_relay_server(self, vlan_number, ip_address):
        self.impl.remove_dhcp_relay_server(vlan_number, ip_address)

    @transactional
    def enable_lldp(self, interface_id, enabled):
        self.impl.enable_lldp(interface_id, enabled)

    @transactional
    def set_vlan_icmp_redirects_state(self, vlan_number, state):
        self.impl.set_vlan_icmp_redirects_state(vlan_number, state)
=======
    def in_transaction(self):
        return self.wrapped_switch.in_transaction
>>>>>>> 1ed44982
<|MERGE_RESOLUTION|>--- conflicted
+++ resolved
@@ -36,235 +36,5 @@
         super(SwitchTransactional, self).__init__(impl, lock)
 
     @property
-<<<<<<< HEAD
-    def switch_descriptor(self):
-        return self.impl.switch_descriptor
-
-    @contextmanager
-    def transaction(self):
-        self.start_transaction()
-        try:
-            yield self
-            self.commit_transaction()
-        except Exception as e:
-            self.logger.exception(e)
-            self.rollback_transaction()
-            raise
-        finally:
-            self.end_transaction()
-
-    def start_transaction(self):
-        self.logger.info('Acquiring lock')
-        self.lock.acquire()
-        self.in_transaction = True
-        try:
-            self.impl.start_transaction()
-        except Exception as e:
-            self.logger.exception(e)
-            self.in_transaction = False
-            self.lock.release()
-            self.logger.info('Lock released')
-            raise
-
-    def commit_transaction(self):
-        self.impl.commit_transaction()
-
-    def rollback_transaction(self):
-        self.impl.rollback_transaction()
-
-    def end_transaction(self):
-        try:
-            self.impl.end_transaction()
-        finally:
-            self.in_transaction = False
-            self.lock.release()
-            self.logger.info('Lock released')
-
-    def connect(self):
-        self.impl.connect()
-
-    def disconnect(self):
-        self.impl.disconnect()
-
-    def get_interfaces(self):
-        return self.impl.get_interfaces()
-
-    def get_vlan(self, number):
-        return self.impl.get_vlan(number)
-
-    def get_vlans(self):
-        return self.impl.get_vlans()
-
-    def get_bond(self, bond_number):
-        return self.impl.get_bond(bond_number)
-
-    def get_bonds(self):
-        return self.impl.get_bonds()
-
-    @transactional
-    def add_bond_trunk_vlan(self, bond_number, vlan):
-        self.impl.add_bond_trunk_vlan(bond_number, vlan)
-
-    @transactional
-    def remove_bond_trunk_vlan(self, bond_number, vlan):
-        self.impl.remove_bond_trunk_vlan(bond_number, vlan)
-
-    @transactional
-    def configure_bond_native_vlan(self, bond_number, vlan):
-        self.impl.configure_bond_native_vlan(bond_number, vlan)
-
-    @transactional
-    def remove_bond_native_vlan(self, bond_number):
-        self.impl.remove_bond_native_vlan(bond_number)
-
-    @transactional
-    def set_vlan_vrf(self, vlan_number, vrf_name):
-        self.impl.set_vlan_vrf(vlan_number, vrf_name)
-
-    @transactional
-    def remove_vlan_vrf(self, vlan_number):
-        self.impl.remove_vlan_vrf(vlan_number)
-
-    @transactional
-    def add_ip_to_vlan(self, vlan_number, ip_network):
-        self.impl.add_ip_to_vlan(vlan_number, ip_network)
-
-    @transactional
-    def remove_ip_from_vlan(self, vlan_number, ip_network):
-        self.impl.remove_ip_from_vlan(vlan_number, ip_network)
-
-    @transactional
-    def set_interface_description(self, interface_id, description):
-        self.impl.set_interface_description(interface_id, description)
-
-    @transactional
-    def remove_interface_description(self, interface_id):
-        self.impl.remove_interface_description(interface_id)
-
-    @transactional
-    def edit_interface_spanning_tree(self, interface_id, edge=None):
-        self.impl.edit_interface_spanning_tree(interface_id, edge=edge)
-
-    @transactional
-    def openup_interface(self, interface_id):
-        self.impl.openup_interface(interface_id)
-
-    @transactional
-    def shutdown_interface(self, interface_id):
-        self.impl.shutdown_interface(interface_id)
-
-    @transactional
-    def configure_native_vlan(self, interface_id, vlan):
-        self.impl.configure_native_vlan(interface_id, vlan)
-
-    @transactional
-    def remove_native_vlan(self, interface_id):
-        self.impl.remove_native_vlan(interface_id)
-
-    @transactional
-    def set_access_vlan(self, interface_id, vlan):
-        self.impl.set_access_vlan(interface_id, vlan)
-
-    @transactional
-    def unset_access_vlan(self, interface_id):
-        self.impl.unset_access_vlan(interface_id)
-
-    @transactional
-    def remove_vlan_access_group(self, vlan_number, direction):
-        self.impl.remove_vlan_access_group(vlan_number, direction)
-
-    @transactional
-    def set_vlan_access_group(self, vlan_number, direction, name):
-        self.impl.set_vlan_access_group(vlan_number, direction, name)
-
-    @transactional
-    def add_interface_to_bond(self, interface, bond_number):
-        self.impl.add_interface_to_bond(interface, bond_number)
-
-    @transactional
-    def remove_interface_from_bond(self, interface):
-        self.impl.remove_interface_from_bond(interface)
-
-    @transactional
-    def add_vlan(self, number, name=None):
-        self.impl.add_vlan(number, name)
-
-    @transactional
-    def remove_vlan(self, number):
-        self.impl.remove_vlan(number)
-
-    @transactional
-    def set_access_mode(self, interface_id):
-        self.impl.set_access_mode(interface_id)
-
-    @transactional
-    def set_trunk_mode(self, interface_id):
-        self.impl.set_trunk_mode(interface_id)
-
-    @transactional
-    def add_trunk_vlan(self, interface_id, vlan):
-        self.impl.add_trunk_vlan(interface_id, vlan)
-
-    @transactional
-    def remove_trunk_vlan(self, interface_id, vlan):
-        self.impl.remove_trunk_vlan(interface_id, vlan)
-
-    @transactional
-    def set_bond_description(self, bond_number, description):
-        self.impl.set_bond_description(bond_number, description)
-
-    @transactional
-    def remove_bond_description(self, bond_number):
-        self.impl.remove_bond_description(bond_number)
-
-    @transactional
-    def set_bond_link_speed(self, number, speed):
-        self.impl.set_bond_link_speed(number, speed)
-
-    @transactional
-    def add_bond(self, number):
-        self.impl.add_bond(number)
-
-    @transactional
-    def remove_bond(self, number):
-        self.impl.remove_bond(number)
-
-    @transactional
-    def set_bond_access_mode(self, bond_number):
-        self.impl.set_bond_access_mode(bond_number)
-
-    @transactional
-    def set_bond_trunk_mode(self, bond_number):
-        self.impl.set_bond_trunk_mode(bond_number)
-
-    @transactional
-    def edit_bond_spanning_tree(self, number, edge=None):
-        self.impl.edit_bond_spanning_tree(number, edge=edge)
-
-    @transactional
-    def add_vrrp_group(self, *args, **kwargs):
-        self.impl.add_vrrp_group(*args, **kwargs)
-
-    @transactional
-    def remove_vrrp_group(self, *args, **kwargs):
-        self.impl.remove_vrrp_group(*args, **kwargs)
-
-    @transactional
-    def add_dhcp_relay_server(self, vlan_number, ip_address):
-        self.impl.add_dhcp_relay_server(vlan_number, ip_address)
-
-    @transactional
-    def remove_dhcp_relay_server(self, vlan_number, ip_address):
-        self.impl.remove_dhcp_relay_server(vlan_number, ip_address)
-
-    @transactional
-    def enable_lldp(self, interface_id, enabled):
-        self.impl.enable_lldp(interface_id, enabled)
-
-    @transactional
-    def set_vlan_icmp_redirects_state(self, vlan_number, state):
-        self.impl.set_vlan_icmp_redirects_state(vlan_number, state)
-=======
     def in_transaction(self):
-        return self.wrapped_switch.in_transaction
->>>>>>> 1ed44982
+        return self.wrapped_switch.in_transaction