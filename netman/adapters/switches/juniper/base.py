# Copyright 2015 Internap.
#
# Licensed under the Apache License, Version 2.0 (the "License");
# you may not use this file except in compliance with the License.
# You may obtain a copy of the License at
#
#     http://www.apache.org/licenses/LICENSE-2.0
#
# Unless required by applicable law or agreed to in writing, software
# distributed under the License is distributed on an "AS IS" BASIS,
# WITHOUT WARRANTIES OR CONDITIONS OF ANY KIND, either express or implied.
# See the License for the specific language governing permissions and
# limitations under the License.

from ncclient import manager
from ncclient.operations import RPCError, TimeoutExpiredError
from ncclient.xml_ import new_ele, sub_ele, to_ele, to_xml
from netaddr import IPNetwork

from netman import regex
from netman.core.objects.access_groups import IN, OUT
from netman.core.objects.exceptions import LockedSwitch, VlanAlreadyExist, BadVlanNumber, BadVlanName, UnknownVlan, \
    InterfaceInWrongPortMode, UnknownInterface, AccessVlanNotSet, NativeVlanNotSet, TrunkVlanNotSet, VlanAlreadyInTrunk, \
    InterfaceSpanningTreeNotEnabled, InterfaceDescriptionNotSet, \
    BadBondNumber, BondAlreadyExist, UnknownBond, InterfaceNotInBond, OperationNotCompleted
from netman.core.objects.interface import Interface
from netman.core.objects.port_modes import ACCESS, TRUNK, BOND_MEMBER
from netman.core.objects.switch_base import SwitchBase
from netman.core.objects.vlan import Vlan
from netman.core.objects.bond import Bond


class Juniper(SwitchBase):

    def __init__(self, switch_descriptor, custom_strategies,
                 timeout=60):
        super(Juniper, self).__init__(switch_descriptor)
        self.timeout = timeout
        self.custom_strategies = custom_strategies
        self.netconf = None

        self.in_transaction = False

    def connect(self):
        self.netconf = manager.connect(
            host=self.switch_descriptor.hostname,
            username=self.switch_descriptor.username,
            password=self.switch_descriptor.password,
            hostkey_verify=False,
            device_params={'name': 'junos'},
            port=self.switch_descriptor.port or 830,
            timeout=self.timeout
        )

    def disconnect(self):
        try:
            self.netconf.close_session()
        except TimeoutExpiredError:
            pass

    def start_transaction(self):
        try:
            self.netconf.lock(target="candidate")
        except RPCError as e:
            if "configuration database modified" in e.message:
                self.rollback_transaction()
                self.netconf.lock(target="candidate")
            elif "Configuration database is already open" in e.message:
                raise LockedSwitch()
            else:
                raise
        self.in_transaction = True

    def end_transaction(self):
        self.in_transaction = False
        self.netconf.unlock(target="candidate")

    def rollback_transaction(self):
        self.netconf.discard_changes()

    def commit_transaction(self):
        try:
            self.netconf.commit()
        except RPCError as e:
            self.logger.info("An RPCError was raised : %s" % e)
            raise OperationNotCompleted(str(e).strip())

    def get_vlans(self):
        config = self.query(all_vlans, all_interfaces)

        vlan_list = []
        for vlan_node in config.xpath("data/configuration/vlans/vlan"):
            number_node = first(vlan_node.xpath("vlan-id"))
            if number_node is not None:
                vlan = Vlan(number=int(number_node.text))
                vlan_list.append(vlan)

                description_node = first(vlan_node.xpath("description"))
                if description_node is not None:
                    vlan.name = description_node.text

                l3_if_type, l3_if_name = get_l3_interface(vlan_node)
                if l3_if_name is not None:
                    interface_node = first(config.xpath("data/configuration/interfaces/interface/name[text()=\"{}\"]/.."
                                                        "/unit/name[text()=\"{}\"]/..".format(l3_if_type, l3_if_name)))
                    if interface_node is not None:
                        vlan.ips = parse_ips(interface_node)
                        vlan.access_groups[IN] = parse_inet_filter(interface_node, "input")
                        vlan.access_groups[OUT] = parse_inet_filter(interface_node, "output")

        return vlan_list

    def get_interfaces(self):
        config = self.query(all_interfaces, all_vlans)

        interface_list = []
        for if_node in config.xpath("data/configuration/interfaces/interface"):
            if value_of(if_node.xpath("name")) != "vlan":
                interface_list.append(self.node_to_interface(if_node, config))

        return interface_list

    def add_vlan(self, number, name=None):
        config = self.query(all_vlans)

        try:
            self.get_vlan_config(number, config)
            raise VlanAlreadyExist(number)
        except UnknownVlan:
            pass

        update = Update()
        update.add_vlan(vlan_update(number, name))

        try:
            self._push(update)
        except RPCError as e:
            if "being used by" in e.message:
                raise VlanAlreadyExist(number)
            elif "not within range" in e.message:
                if e.message.startswith("Value"):
                    raise BadVlanNumber()
                elif e.message.startswith("Length"):
                    raise BadVlanName()

            raise

    def remove_vlan(self, number):
        config = self.query(all_vlans, all_interfaces)

        vlan_node = self.get_vlan_config(number, config)
        vlan_name = first(vlan_node.xpath("name")).text

        update = Update()
        update.add_vlan(vlan_removal(vlan_name))

        l3_if_type, l3_if_name = get_l3_interface(vlan_node)
        if l3_if_name is not None:
            update.add_interface(interface_unit_interface_removal(l3_if_type, l3_if_name))

        for interface_node in config.xpath("data/configuration/interfaces/interface"):
            members_modifications = craft_members_modification_to_remove_vlan(interface_node, vlan_name, number)

            if len(members_modifications) > 0:
                update.add_interface(interface_vlan_members_update(
                    first(interface_node.xpath("name")).text,
                    first(interface_node.xpath("unit/name")).text,
                    members_modifications)
                )

        self._push(update)

    def set_access_mode(self, interface_id):
        update_attributes = []

        config = self.query(all_interfaces, all_vlans)

        interface_node = self.get_interface_config(interface_id, config)

        interface = self.node_to_interface(interface_node, config)

        if self.get_port_mode(interface_node) in (TRUNK, None):
            update_attributes.append(self.custom_strategies.set_interface_port_mode_update_element("access"))

        if len(interface.trunk_vlans) > 0:
            update_attributes.append(to_ele('<vlan operation="delete" />'))

        if interface.trunk_native_vlan is not None:
            update_attributes.append(to_ele('<native-vlan-id operation="delete" />'))

        if len(update_attributes) > 0:
            update = Update()
            update.add_interface(interface_update(interface_id, "0", update_attributes))

            self._push(update)

    def set_trunk_mode(self, interface_id):
        update_attributes = []

        interface = self.get_interface(interface_id)

        if interface.port_mode is ACCESS:
            update_attributes.append(self.custom_strategies.set_interface_port_mode_update_element("trunk"))

        if interface.access_vlan is not None:
            update_attributes.append(to_ele('<vlan operation="delete" />'))

        if len(update_attributes) > 0:
            update = Update()
            update.add_interface(interface_update(interface_id, "0", update_attributes))

            self._push(update)

    def set_access_vlan(self, interface_id, vlan):
        update_attributes = []
        update_vlan_members = []

        config = self.query(all_interfaces, all_vlans)

        self.get_vlan_config(vlan, config)

        interface_node = self.get_interface_config(interface_id, config)
        interface = self.node_to_interface(interface_node, config)

        if interface.port_mode == TRUNK:
            raise InterfaceInWrongPortMode("trunk")
        elif self.get_port_mode(interface_node) is None:
            update_attributes.append(self.custom_strategies.set_interface_port_mode_update_element("access"))

        if interface.access_vlan != vlan:
            for members in interface_node.xpath("unit/family/ethernet-switching/vlan/members"):
                update_vlan_members.append(to_ele('<members operation="delete">%s</members>' % members.text))
            update_vlan_members.append(to_ele("<members>%s</members>" % vlan))

        if update_attributes or update_vlan_members:
            update = Update()
            update.add_interface(interface_update(interface_id, "0", update_attributes, update_vlan_members))

            try:
                self._push(update)
            except RPCError as e:
                if "No vlan matches vlan tag" in e.message:
                    raise UnknownVlan(vlan)
                raise

    def remove_access_vlan(self, interface_id):
        interface = self.get_interface(interface_id)

        if interface.port_mode == TRUNK:
            raise InterfaceInWrongPortMode("trunk")

        if interface.access_vlan is not None:
            update = Update()
            update.add_interface(interface_update(interface_id, "0", [to_ele('<vlan operation="delete" />')]))

            self._push(update)
        else:
            raise AccessVlanNotSet(interface_id)

    def configure_native_vlan(self, interface_id, vlan):
        update_attributes = []

        config = self.query(all_interfaces, all_vlans)

        self.get_vlan_config(vlan, config)

        interface_node = self.get_interface_config(interface_id, config)

        interface = self.node_to_interface(interface_node, config)

        actual_port_mode = self.get_port_mode(interface_node)
        if actual_port_mode is ACCESS:
            raise InterfaceInWrongPortMode("access")
        elif actual_port_mode is None:
            update_attributes.append(self.custom_strategies.set_interface_port_mode_update_element("trunk"))

        if vlan in interface.trunk_vlans:
            raise VlanAlreadyInTrunk(vlan)
        elif interface.trunk_native_vlan != vlan:
            update_attributes.append(to_ele("<native-vlan-id>%s</native-vlan-id>" % vlan))

        if update_attributes:

            update = Update()
            update.add_interface(interface_update(interface_id, "0", update_attributes))

            try:
                self._push(update)
            except RPCError as e:
                if "No vlan matches vlan tag" in e.message:
                    raise UnknownVlan(vlan)
                raise

    def remove_native_vlan(self, interface_id):
        interface = self.get_interface(interface_id)

        if interface.trunk_native_vlan is None:
            raise NativeVlanNotSet(interface_id)

        update = Update()
        update.add_interface(interface_update(interface_id, "0", [to_ele("<native-vlan-id operation=\"delete\" />")]))

        self._push(update)

    def add_trunk_vlan(self, interface_id, vlan):
        config = self.query(all_interfaces, all_vlans)

        self.get_vlan_config(vlan, config)

        interface_node = self.get_interface_config(interface_id, config)

        interface = self.node_to_interface(interface_node, config)

        actual_port_mode = self.get_port_mode(interface_node)

        if actual_port_mode is ACCESS or interface.access_vlan is not None:
            raise InterfaceInWrongPortMode("access")

        if vlan not in interface.trunk_vlans:
            update = Update()
            update.add_interface(interface_update(
                interface_id, "0",
                [self.custom_strategies.set_interface_port_mode_update_element("trunk")] if actual_port_mode is None else None,
                [to_ele("<members>%s</members>" % vlan)]
            ))

            self._push(update)

    def remove_trunk_vlan(self, interface_id, vlan):
        config = self.query(all_interfaces, all_vlans)
        interface_node = self.get_interface_config(interface_id, config)
        interface = self.node_to_interface(interface_node, config)

        if interface.port_mode is ACCESS:
            raise InterfaceInWrongPortMode("access")

        vlan_node = self.get_vlan_config(vlan, config)
        vlan_name = first(vlan_node.xpath("name")).text

        modifications = craft_members_modification_to_remove_vlan(interface_node, vlan_name, vlan)
        if len(modifications) == 0:
            raise TrunkVlanNotSet(interface_id)

        update = Update()
        update.add_interface(interface_update(interface_id, "0", vlan_members=modifications))

        self._push(update)

    def set_interface_description(self, interface_id, description):
        update = Update()
        update.add_interface(interface_main_update(interface_id, [
            to_ele("<description>%s</description>" % description)
        ]))

        try:
            self._push(update)
        except RPCError as e:
            self.logger.info("actual setting error was %s" % e)
            raise UnknownInterface(interface_id)

    def remove_interface_description(self, interface_id):
        update = Update()
        update.add_interface(interface_main_update(interface_id, [
            to_ele("<description operation=\"delete\" />")
        ]))

        try:
            self._push(update)
        except RPCError as e:
            if e.severity == "warning":
                raise InterfaceDescriptionNotSet(interface_id)
            else:
                raise UnknownInterface(interface_id)

    def edit_interface_spanning_tree(self, interface_id, edge=None):
        config = self.query(one_interface(interface_id), one_rstp_protocol_interface(interface_id))
        self.get_interface_config(interface_id, config)

        if edge is not None:
            modifications = _compute_edge_state_modifications(interface_id, edge, config)

            if modifications:
                update = Update()
                update.add_rstp_protocol_interface(to_ele("""
                   <interface>
                     <name>{}</name>
                     {}
                   </interface>
                """.format(interface_id, "".join(modifications))))

                self._push(update)

    def shutdown_interface(self, interface_id):
        update = Update()
        update.add_interface(interface_main_update(interface_id, [
            to_ele("<disable />")
        ]))

        try:
            self._push(update)
        except RPCError as e:
            self.logger.info("actual setting error was %s" % e)
            raise UnknownInterface(interface_id)

    def openup_interface(self, interface_id):
        update = Update()
        update.add_interface(interface_main_update(interface_id, [
            to_ele("<enable />")
        ]))

        try:
            self._push(update)
        except RPCError as e:
            self.logger.info("actual setting error was %s" % e)
            raise UnknownInterface(interface_id)

    def add_bond(self, number):
        config = self.query(one_interface(bond_name(number)))
        if len(config.xpath("data/configuration/interfaces/interface")) > 0:
            raise BondAlreadyExist(number)

        update = Update()
        update.add_interface(bond_update(number, bond_lacp_options()))

        try:
            self._push(update)
        except RPCError as e:
            if "device value outside range" in e.message:
                raise BadBondNumber()

            raise

    def remove_bond(self, number):
        config = self.query(all_interfaces, one_rstp_protocol_interface(bond_name(number)))
        self.get_bond_config(number, config)

        update = Update()
        update.add_interface(interface_removal(bond_name(number)))

        rstp_node = first(config.xpath("data/configuration/protocols/rstp/interface/name[text()=\"{0:s}\"]/..".format(bond_name(number))))
        if rstp_node is not None:
            update.add_rstp_protocol_interface(rstp_interface_removal(bond_name(number)))

        for interface_node in self.get_bond_slaves_config(number, config):
            interface_name = first(interface_node.xpath("name")).text
            update.add_interface(free_from_bond_operation(interface_name))

        self._push(update)

    def add_interface_to_bond(self, interface, bond_id):
        config = self.query(all_interfaces, all_vlans, rstp_protocol_interfaces)
        bond = self.node_to_bond(self.get_bond_config(bond_id, config), config)
        self.get_interface_config(interface, config=config)

        update = Update()
        self.custom_strategies.add_enslave_to_bond_operations(update, interface, bond)

        for name_node in config.xpath("data/configuration/protocols/rstp/interface/name[starts-with(text(),'{}')]".format(interface)):
            update.add_rstp_protocol_interface(rstp_interface_removal(name_node.text))

        self._push(update)

    def remove_interface_from_bond(self, interface):
        config = self.query(all_interfaces)
        node = self.get_interface_config(interface, config)

        if len(node.xpath('ether-options/ieee-802.3ad')) is 0:
            raise InterfaceNotInBond

        update = Update()
        update.add_interface(free_from_bond_operation(interface))
        self._push(update)

    def set_bond_link_speed(self, number, speed):
        config = self.query(all_interfaces)
        self.get_bond_config(number, config)

        update = Update()
        update.add_interface(bond_update(number, bond_link_speed(speed)))

        self.custom_strategies.add_update_bond_members_speed_operations(
            update,
            self.get_bond_slaves_config(number, config),
            speed
        )

        self._push(update)

    def get_bond(self, number):
        config = self.query(all_interfaces, all_vlans)

        bond_node = self.get_bond_config(number, config)
        return self.node_to_bond(bond_node, config, self.get_bond_slaves_config(
            value_of(bond_node.xpath("name"), transformer=bond_number), config))

    def get_bonds(self):
        config = self.query(all_interfaces, all_vlans)
        bond_nodes = config.xpath("data/configuration/interfaces/interface/aggregated-ether-options/..")
        return [
            self.node_to_bond(node, config, self.get_bond_slaves_config(
                value_of(node.xpath("name"), transformer=bond_number), config))
            for node in bond_nodes]

    def set_bond_description(self, number, description):
        return self.set_interface_description(bond_name(number), description)

    def remove_bond_description(self, number):
        return self.remove_interface_description(bond_name(number))

    def set_bond_trunk_mode(self, number):
        return self.set_trunk_mode(bond_name(number))

    def set_bond_access_mode(self, number):
        return self.set_access_mode(bond_name(number))

    def add_bond_trunk_vlan(self, number, vlan):
        return self.add_trunk_vlan(bond_name(number), vlan)

    def remove_bond_trunk_vlan(self, number, vlan):
        return self.remove_trunk_vlan(bond_name(number), vlan)

    def configure_bond_native_vlan(self, number, vlan):
        return self.configure_native_vlan(bond_name(number), vlan)

    def remove_bond_native_vlan(self, number):
        return self.remove_native_vlan(bond_name(number))

    def edit_bond_spanning_tree(self, number, edge=None):
        return self.edit_interface_spanning_tree(bond_name(number), edge=edge)

    def _push(self, configuration):
        config = new_ele('config')
        config.append(configuration.root)

        self.logger.info("Sending edit : %s" % to_xml(config))
        try:
            self.netconf.edit_config(target="candidate", config=config)
        except RPCError as e:
            self.logger.info("An RPCError was raised : %s" % e)
            raise

    def query(self, *args):
        filter_node = new_ele("filter")
        conf = sub_ele(filter_node, "configuration")
        for arg in args:
            conf.append(arg())
        return self.netconf.get_config(source="candidate" if self.in_transaction else "running", filter=filter_node)

    def get_interface(self, interface_id):
        config = self.query(all_interfaces, all_vlans)
        interface_node = self.get_interface_config(interface_id, config)

        return self.node_to_interface(interface_node, config)

    def get_interface_config(self, interface_id, config=None):
        config = config or self.query(one_interface(interface_id))
        interface_node = first(config.xpath(
            "data/configuration/interfaces/interface/name[text()=\"{0:s}\"]/..".format(interface_id)))
        if interface_node is None:
            raise UnknownInterface(interface_id)
        return interface_node

    def get_vlan_config(self, number, config):
        vlan_node = first(config.xpath("data/configuration/vlans/vlan/vlan-id[text()=\"%s\"]/.." % number))
        if vlan_node is None:
            raise UnknownVlan(number)
        return vlan_node

    def get_bond_config(self, number, config):
        interface_node = first(config.xpath("data/configuration/interfaces/interface/name[text()=\"%s\"]/.." % bond_name(number)))
        if interface_node is None:
            raise UnknownBond(number)
        return interface_node

    def get_bond_slaves_config(self, bond_id, config=None):
        config = config or self.query(all_interfaces)

        return config.xpath(
            'data/configuration/interfaces/interface/ether-options/'
            'ieee-802.3ad/bundle[text()=\"{0}\"]/../../..'.format(
                bond_name(bond_id)))

    def get_port_mode(self, interface_node):
        if get_bond_master(interface_node) is not None:
            return BOND_MEMBER
        actual_port_mode_node = first(self.custom_strategies.get_port_mode_node_in_inteface_node(interface_node))
        if actual_port_mode_node is None:
            return None
        else:
            return {"access": ACCESS, "trunk": TRUNK}[actual_port_mode_node.text]

    def node_to_interface(self, interface_node, config):
        interface = Interface()
        interface.bond_master = get_bond_master(interface_node)
        interface.port_mode = self.get_port_mode(interface_node) or ACCESS
        vlans = list_vlan_members(interface_node, config)
        if interface.port_mode is ACCESS:
            interface.access_vlan = first(vlans)
        else:
            interface.trunk_vlans = vlans
        interface.trunk_native_vlan = value_of(interface_node.xpath("unit/family/ethernet-switching/native-vlan-id"), transformer=int)
        interface.name = value_of(interface_node.xpath("name"))
        interface.shutdown = first(interface_node.xpath("disable")) is not None
        return interface

    def node_to_bond(self, bond_node, config, member_nodes=None):
        member_nodes = member_nodes or []
        return Bond(
            number=value_of(bond_node.xpath("name"), transformer=bond_number),
            interface=self.node_to_interface(bond_node, config),
            link_speed=first_text(bond_node.xpath("aggregated-ether-options/link-speed")),
            members=[first_text(member.xpath('name')) for member in member_nodes]
        )


def all_vlans():
    return new_ele("vlans")


def all_interfaces():
    return new_ele("interfaces")


def one_interface(interface_id):
    def m():
        return to_ele("""
            <interfaces>
                <interface>
                    <name>%s</name>
                </interface>
            </interfaces>
        """ % interface_id)

    return m


def one_vlan(vlan_name):
    def m():
        return to_ele("""
            <vlans>
                <vlan>
                    <name>%s</name>
                </vlan>
            </vlans>
        """ % vlan_name)

    return m


def rstp_protocol_interfaces():
    return to_ele("""
        <protocols>
          <rstp>
            <interface />
          </rstp>
        </protocols>
    """)


def one_rstp_protocol_interface(interface_id):
    def m():
        return to_ele("""
            <protocols>
              <rstp>
                <interface>
                    <name>{}</name>
                </interface>
              </rstp>
            </protocols>
        """.format(interface_id))
<<<<<<< HEAD
=======

>>>>>>> 1104dc16
    return m


class Update(object):
    def __init__(self):
        self.root = new_ele("configuration")
        self.vlans_root = None
        self.interfaces_root = None
        self.protocols_root = None
        self.rstp_protocols_root = None

    def add_vlan(self, vlan):
        if self.vlans_root is None:
            self.vlans_root = sub_ele(self.root, "vlans")
        self.vlans_root.append(vlan)

    def add_interface(self, interface):
        if self.interfaces_root is None:
            self.interfaces_root = sub_ele(self.root, "interfaces")
        self.interfaces_root.append(interface)

    def add_protocol(self, protocol):
        if self.protocols_root is None:
            self.protocols_root = sub_ele(self.root, "protocols")
        self.protocols_root.append(protocol)

    def add_rstp_protocol_interface(self, interface):
        if self.rstp_protocols_root is None:
            self.rstp_protocols_root = to_ele("<rstp></rstp>")
            self.add_protocol(self.rstp_protocols_root)
        self.rstp_protocols_root.append(interface)


def bond_update(number, *aggregated_ether_options):
    content = to_ele("""
        <interface>
            <name>{0}</name>
            <aggregated-ether-options>
            </aggregated-ether-options>
        </interface>
    """.format(bond_name(number)))

    aggregated_ether_options_node = first(content.xpath("//aggregated-ether-options"))
    map(aggregated_ether_options_node.append, aggregated_ether_options)

    return content


def bond_lacp_options():
    return to_ele("""
        <lacp>
            <active/>
            <periodic>slow</periodic>
        </lacp>
    """)


def bond_link_speed(link_speed):
    return to_ele("""
        <link-speed>{0}</link-speed>
    """.format(link_speed))


def vlan_update(number, description):
    content = to_ele("""
        <vlan>
            <name>VLAN{0}</name>
            <vlan-id>{0}</vlan-id>
        </vlan>
    """.format(number))

    if description is not None:
        content.append(to_ele("<description>%s</description>" % description))
    return content


def interface_removal(name):
    return to_ele("""
        <interface operation="delete">
            <name>%s</name>
        </interface>""" % name)


def vlan_removal(name):
    return to_ele("""
        <vlan operation="delete">
            <name>%s</name>
        </vlan>""" % name)


def interface_unit_interface_removal(interface, unit):
    return to_ele("""
        <interface>
          <name>{}</name>
          <unit operation="delete">
            <name>{}</name>
          </unit>
        </interface>
        """.format(interface, unit))


def rstp_interface_removal(interface_id):
    return to_ele("""
        <interface operation="delete" >
            <name>%s</name>
        </interface>
        """ % interface_id)


def interface_vlan_members_update(name, unit, members_modification):
    content = to_ele("""
        <interface>
            <name>%s</name>
            <unit>
                <name>%s</name>
                <family>
                    <ethernet-switching>
                        <vlan />
                    </ethernet-switching>
                </family>
            </unit>
        </interface>
        """ % (name, unit))

    vlan_node = first(content.xpath("//vlan"))
    for m in members_modification:
        vlan_node.append(m)

    return content


def interface_update(name, unit, attributes=None, vlan_members=None):
    content = to_ele("""
        <interface>
            <name>%s</name>
            <unit>
                <name>%s</name>
                <family>
                    <ethernet-switching>
                    </ethernet-switching>
                </family>
            </unit>
        </interface>
        """ % (name, unit))
    ethernet_switching_node = first(content.xpath("//ethernet-switching"))

    for attribute in (attributes if attributes is not None else []):
        ethernet_switching_node.append(attribute)

    if vlan_members:
        vlan = new_ele("vlan")
        for attribute in vlan_members:
            vlan.append(attribute)
        ethernet_switching_node.append(vlan)

    return content


def interface_main_update(name, attributes):
    content = to_ele("""
        <interface>
            <name>%s</name>
        </interface>
        """ % name)

    for attribute in (attributes if attributes is not None else []):
        content.append(attribute)

    return content


def first(node):
    return node[0] if node else None


def first_text(node):
    return node[0].text if node else None


def parse_range(r):
    if regex.match("(\d+)-(\d+)", r):
        return range(int(regex[0]), int(regex[1]) + 1)
    elif regex.match("(\d+)", r):
        return [int(regex[0])]
    return []


def to_range(number_list):
    if len(number_list) > 1:
        return "%s-%s" % (number_list[0], number_list[-1])
    else:
        return str(number_list[0])


def get_l3_interface(vlan_node):
    if_name_node = first(vlan_node.xpath("l3-interface"))
    if if_name_node is not None:
        return if_name_node.text.split(".")
    else:
        return None, None


def parse_ips(interface_unit_node):
    return sorted(
        [IPNetwork(ip_node.text) for ip_node in interface_unit_node.xpath("family/inet/address/name")],
        key=lambda ip: (ip.value, ip.prefixlen)
    )


def parse_inet_filter(interface_unit_node, direction):
    val = None
    ac_in_node = first(interface_unit_node.xpath("family/inet/filter/%s/filter-name" % direction))
    if ac_in_node is not None:
        val = ac_in_node.text
    return val


def bond_name(number):
    return "ae{0}".format(number)


def bond_number(name):
    return int(name[2:])


def craft_members_modification_to_remove_vlan(interface_node, vlan_name, number):
    members_modifications = []
    for vlan_members_node in interface_node.xpath("unit/family/ethernet-switching/vlan/members"):
        if vlan_members_node.text == vlan_name:
            members_modifications.append(to_ele("<members operation=\"delete\">%s</members>" % vlan_members_node.text))
        else:
            vlan_list = parse_range(vlan_members_node.text)
            if number in vlan_list:
                members_modifications.append(to_ele("<members operation=\"delete\">%s</members>" % vlan_members_node.text))

                below = vlan_list[:vlan_list.index(number)]
                if len(below) > 0:
                    members_modifications.append(to_ele("<members>%s</members>" % to_range(below)))

                above = vlan_list[vlan_list.index(number) + 1:]
                if len(above) > 0:
                    members_modifications.append(to_ele("<members>%s</members>" % to_range(above)))

    return members_modifications


def free_from_bond_operation(interface_name):
    return to_ele("""
        <interface>
            <name>{0}</name>
            <ether-options>
                <ieee-802.3ad operation=\"delete\" />
            </ether-options>
        </interface>
        """.format(interface_name))


def interface_replace(interface_name, *ether_options):
    content = to_ele("""
        <interface operation=\"replace\">
            <name>{0}</name>
            <ether-options>
            </ether-options>
        </interface>
    """.format(interface_name))

    ether_options_node = first(content.xpath("//ether-options"))
    map(ether_options_node.append, ether_options)

    return content


def interface_speed(speed):
    return to_ele("""
        <speed>
            <ethernet-{0}/>
        </speed>
    """.format(speed))


def interface_speed_update(interface_name, speed):
    return to_ele("""
        <interface>
            <name>{0}</name>
            <ether-options>
                <speed>
                    <ethernet-{1}/>
                </speed>
            </ether-options>
        </interface>
    """.format(interface_name, speed))


def list_vlan_members(interface_node, config):
    vlans = set()
    for members in interface_node.xpath("unit/family/ethernet-switching/vlan/members"):
        vlan_id = value_of(config.xpath('data/configuration/vlans/vlan/name[text()="%s"]/../vlan-id' % members.text), transformer=int)
        if vlan_id:
            vlans = vlans.union([vlan_id])
        else:
            vlans = vlans.union(parse_range(members.text))
    return sorted(vlans)


def get_bond_master(interface_node):
    return value_of(
        interface_node.xpath('ether-options/ieee-802.3ad/bundle'),
        transformer=bond_number)


def value_of(xpath_result, transformer=None):
    node = first(xpath_result)
    if node is not None:
        return node.text if transformer is None else transformer(node.text)
    else:
        return None


def _compute_edge_state_modifications(interface_id, edge, config):
    modifications = []
    rstp_node = first(config.xpath("data/configuration/protocols/rstp/interface/name[text()=\"{0:s}\"]/.."
                                   .format(interface_id)))
    if rstp_node is not None:
        edge_node = first(rstp_node.xpath("edge"))
        no_root_port_node = first(rstp_node.xpath("no-root-port"))

        if edge is True:
            if edge_node is None:
                modifications.append("<edge />")
            if no_root_port_node is None:
                modifications.append("<no-root-port />")
        elif edge is False:
            if edge_node is not None:
                modifications.append("<edge operation=\"delete\" />")
            if no_root_port_node is not None:
                modifications.append("<no-root-port operation=\"delete\" />")
    return modifications<|MERGE_RESOLUTION|>--- conflicted
+++ resolved
@@ -668,10 +668,21 @@
               </rstp>
             </protocols>
         """.format(interface_id))
-<<<<<<< HEAD
-=======
-
->>>>>>> 1104dc16
+    return m
+
+
+def one_rstp_protocol_interface(interface_id):
+    def m():
+        return to_ele("""
+            <protocols>
+              <rstp>
+                <interface>
+                    <name>{}</name>
+                </interface>
+              </rstp>
+            </protocols>
+        """.format(interface_id))
+
     return m
 
 
