# Copyright 2015 Internap.
#
# Licensed under the Apache License, Version 2.0 (the "License");
# you may not use this file except in compliance with the License.
# You may obtain a copy of the License at
#
#     http://www.apache.org/licenses/LICENSE-2.0
#
# Unless required by applicable law or agreed to in writing, software
# distributed under the License is distributed on an "AS IS" BASIS,
# WITHOUT WARRANTIES OR CONDITIONS OF ANY KIND, either express or implied.
# See the License for the specific language governing permissions and
# limitations under the License.

from ncclient import manager
from ncclient.operations import RPCError, TimeoutExpiredError
from ncclient.xml_ import new_ele, sub_ele, to_ele, to_xml
from netaddr import IPNetwork

from netman import regex
from netman.core.objects.access_groups import IN, OUT
from netman.core.objects.exceptions import LockedSwitch, VlanAlreadyExist, BadVlanNumber, BadVlanName, UnknownVlan, \
    InterfaceInWrongPortMode, UnknownInterface, AccessVlanNotSet, NativeVlanNotSet, TrunkVlanNotSet, VlanAlreadyInTrunk, \
    BadBondNumber, BondAlreadyExist, UnknownBond, InterfaceNotInBond, OperationNotCompleted
from netman.core.objects.interface import Interface
from netman.core.objects.interface_states import ON, OFF
from netman.core.objects.port_modes import ACCESS, TRUNK, BOND_MEMBER
from netman.core.objects.switch_base import SwitchBase
from netman.core.objects.vlan import Vlan
from netman.core.objects.bond import Bond


class Juniper(SwitchBase):

    def __init__(self, switch_descriptor, custom_strategies,
                 timeout=300):
        super(Juniper, self).__init__(switch_descriptor)
        self.timeout = timeout
        self.custom_strategies = custom_strategies
        self.netconf = None

        self.in_transaction = False

    def _connect(self):
        params = dict(
            host=self.switch_descriptor.hostname,
            username=self.switch_descriptor.username,
            password=self.switch_descriptor.password,
            hostkey_verify=False,
            device_params={'name': 'junos'},
            timeout=self.timeout
        )

        if self.switch_descriptor.port:
            params["port"] = self.switch_descriptor.port

        self.netconf = manager.connect(**params)

    def _disconnect(self):
        try:
            self.netconf.close_session()
        except TimeoutExpiredError:
            pass

    def start_transaction(self):
        try:
            self.netconf.lock(target="candidate")
        except RPCError as e:
            if "configuration database modified" in e.message:
                self.rollback_transaction()
                self.netconf.lock(target="candidate")
            elif "Configuration database is already open" in e.message:
                raise LockedSwitch()
            else:
                raise
        self.in_transaction = True

    def end_transaction(self):
        self.in_transaction = False
        self.netconf.unlock(target="candidate")

    def rollback_transaction(self):
        self.netconf.discard_changes()

    def commit_transaction(self):
        try:
            self.netconf.commit()
        except RPCError as e:
            self.logger.info("An RPCError was raised : {}".format(e))
            raise OperationNotCompleted(str(e).strip())

    def get_vlans(self):
        config = self.query(all_vlans, all_interfaces)

        vlan_list = []
        for vlan_node in config.xpath("data/configuration/vlans/vlan"):
            vlan = self.get_vlan_from_node(vlan_node, config)
            if vlan is not None:
                vlan_list.append(vlan)

        return vlan_list

    def get_vlan(self, number):
        config = self.query(one_vlan_by_vlan_id(number), all_interfaces)
        if config.xpath("data/configuration/vlans/vlan"):
            vlan_node = config.xpath("data/configuration/vlans/vlan")[0]

            return self.get_vlan_from_node(vlan_node, config)
        else:
            raise UnknownVlan(number)

    def get_vlan_from_node(self, vlan_node, config):
        vlan_id_node = first(vlan_node.xpath("vlan-id"))

        vlan = None
        if vlan_id_node is not None:
            vlan = Vlan(number=int(vlan_id_node.text))

            description_node = first(vlan_node.xpath("description"))
            if description_node is not None:
                vlan.name = description_node.text

            l3_if_type, l3_if_name = get_l3_interface(vlan_node)
            if l3_if_name is not None:
                interface_vlan_node = first(config.xpath("data/configuration/interfaces/interface/name[text()=\"{}\"]/.."
                                                    "/unit/name[text()=\"{}\"]/..".format(l3_if_type, l3_if_name)))
                if interface_vlan_node is not None:
                    vlan.ips = parse_ips(interface_vlan_node)
                    vlan.access_groups[IN] = parse_inet_filter(interface_vlan_node, "input")
                    vlan.access_groups[OUT] = parse_inet_filter(interface_vlan_node, "output")
        return vlan


    def get_interfaces(self):
        config = self.query(all_interfaces, all_vlans)

        interface_list = []
        for interface_node in config.xpath("data/configuration/interfaces/interface"):
            interface_name = value_of(interface_node.xpath("name"))
            if interface_name != "vlan" and not interface_name.startswith("ae"):
                interface_list.append(self.node_to_interface(interface_node, config))

        return interface_list

    def add_vlan(self, number, name=None):
        config = self.query(all_vlans)

        try:
            self.get_vlan_config(number, config)
            raise VlanAlreadyExist(number)
        except UnknownVlan:
            pass

        update = Update()
        update.add_vlan(vlan_update(number, name))

        try:
            self._push(update)
        except RPCError as e:
            if "being used by" in e.message:
                raise VlanAlreadyExist(number)
            elif "not within range" in e.message:
                if e.message.startswith("Value"):
                    raise BadVlanNumber()
                elif e.message.startswith("Length"):
                    raise BadVlanName()

            raise

    def remove_vlan(self, number):
        config = self.query(all_vlans, all_interfaces)

        vlan_node = self.get_vlan_config(number, config)
        vlan_name = first(vlan_node.xpath("name")).text

        update = Update()
        update.add_vlan(vlan_removal(vlan_name))

        l3_if_type, l3_if_name = get_l3_interface(vlan_node)
        if l3_if_name is not None:
            update.add_interface(interface_unit_interface_removal(l3_if_type, l3_if_name))

        for interface_node in config.xpath("data/configuration/interfaces/interface"):
            members_modifications = craft_members_modification_to_remove_vlan(interface_node, vlan_name, number)

            if len(members_modifications) > 0:
                update.add_interface(interface_vlan_members_update(
                    first(interface_node.xpath("name")).text,
                    first(interface_node.xpath("unit/name")).text,
                    members_modifications)
                )

        self._push(update)

    def set_access_mode(self, interface_id):
        update_attributes = []

        config = self.query(all_interfaces, all_vlans)

        interface_node = self.get_interface_config(interface_id, config)

        interface = self.node_to_interface(interface_node, config)

        if self.get_port_mode(interface_node) in (TRUNK, None):
            update_attributes.append(self.custom_strategies.get_interface_port_mode_update_element("access"))

        if len(interface.trunk_vlans) > 0:
            update_attributes.append(to_ele('<vlan operation="delete" />'))

        if interface.trunk_native_vlan is not None:
            update_attributes.append(to_ele('<native-vlan-id operation="delete" />'))

        if len(update_attributes) > 0:
            update = Update()
            update.add_interface(interface_update(interface_id, "0", update_attributes))

            self._push(update)

    def set_trunk_mode(self, interface_id):
        update_attributes = []

        interface = self.get_interface(interface_id)

        if interface.port_mode is ACCESS:
            update_attributes.append(self.custom_strategies.get_interface_port_mode_update_element("trunk"))

        if interface.access_vlan is not None:
            update_attributes.append(to_ele('<vlan operation="delete" />'))

        if len(update_attributes) > 0:
            update = Update()
            update.add_interface(interface_update(interface_id, "0", update_attributes))

            self._push(update)

    def set_access_vlan(self, interface_id, vlan):
        update_attributes = []
        update_vlan_members = []

        config = self.query(all_interfaces, all_vlans)

        self.get_vlan_config(vlan, config)

        interface_node = self.get_interface_config(interface_id, config)
        interface = self.node_to_interface(interface_node, config)

        if interface.port_mode == TRUNK:
            raise InterfaceInWrongPortMode("trunk")
        elif self.get_port_mode(interface_node) is None:
            update_attributes.append(self.custom_strategies.get_interface_port_mode_update_element("access"))

        if interface.access_vlan != vlan:
            for members in interface_node.xpath("unit/family/ethernet-switching/vlan/members"):
                update_vlan_members.append(to_ele('<members operation="delete">{}</members>'.format(members.text)))
            update_vlan_members.append(to_ele("<members>{}</members>".format(vlan)))

        if update_attributes or update_vlan_members:
            update = Update()
            update.add_interface(interface_update(interface_id, "0", update_attributes, update_vlan_members))

            try:
                self._push(update)
            except RPCError as e:
                if "No vlan matches vlan tag" in e.message:
                    raise UnknownVlan(vlan)
                raise

    def unset_interface_access_vlan(self, interface_id):
        interface = self.get_interface(interface_id)

        if interface.port_mode == TRUNK:
            raise InterfaceInWrongPortMode("trunk")

        if interface.access_vlan is not None:
            update = Update()
            update.add_interface(interface_update(interface_id, "0", [to_ele('<vlan operation="delete" />')]))

            self._push(update)
        else:
            raise AccessVlanNotSet(interface_id)

    def set_interface_native_vlan(self, interface_id, vlan):
        port_mode_node = None
        native_vlan_id_node = None

        config = self.query(all_interfaces, all_vlans)

        self.get_vlan_config(vlan, config)

        interface_node = self.get_interface_config(interface_id, config)

        interface = self.node_to_interface(interface_node, config)

        actual_port_mode = self.get_port_mode(interface_node)
        if actual_port_mode is ACCESS:
            raise InterfaceInWrongPortMode("access")
        elif actual_port_mode is None:
            port_mode_node = self.custom_strategies.get_interface_port_mode_update_element("trunk")

        if vlan in interface.trunk_vlans:
            raise VlanAlreadyInTrunk(vlan)
        elif interface.trunk_native_vlan != vlan:
            native_vlan_id_node = to_ele("<native-vlan-id>{}</native-vlan-id>".format(vlan))

        if native_vlan_id_node is not None:

            interface = interface_update(interface_id, "0", [port_mode_node] if port_mode_node is not None else [])
            self.custom_strategies.set_native_vlan_id_node(interface, native_vlan_id_node)
            update = Update()
            update.add_interface(interface)

            try:
                self._push(update)
            except RPCError as e:
                if "No vlan matches vlan tag" in e.message:
                    raise UnknownVlan(vlan)
                raise

    def unset_interface_native_vlan(self, interface_id):
        interface = self.get_interface(interface_id)

        if interface.trunk_native_vlan is None:
            raise NativeVlanNotSet(interface_id)

        update = Update()
        update.add_interface(interface_update(interface_id, "0", [to_ele("<native-vlan-id operation=\"delete\" />")]))

        self._push(update)

    def add_trunk_vlan(self, interface_id, vlan):
        config = self.query(all_interfaces, all_vlans)

        self.get_vlan_config(vlan, config)

        interface_node = self.get_interface_config(interface_id, config)

        interface = self.node_to_interface(interface_node, config)

        actual_port_mode = self.get_port_mode(interface_node)

        if actual_port_mode is ACCESS or interface.access_vlan is not None:
            raise InterfaceInWrongPortMode("access")

        if vlan not in interface.trunk_vlans:
            update = Update()
            update.add_interface(interface_update(
                interface_id, "0",
                [self.custom_strategies.get_interface_port_mode_update_element("trunk")] if actual_port_mode is None else None,
                [to_ele("<members>{}</members>".format(vlan))]
            ))

            self._push(update)

    def remove_trunk_vlan(self, interface_id, vlan):
        config = self.query(all_interfaces, all_vlans)
        interface_node = self.get_interface_config(interface_id, config)
        interface = self.node_to_interface(interface_node, config)

        if interface.port_mode is ACCESS:
            raise InterfaceInWrongPortMode("access")

        vlan_node = self.get_vlan_config(vlan, config)
        vlan_name = first(vlan_node.xpath("name")).text

        modifications = craft_members_modification_to_remove_vlan(interface_node, vlan_name, vlan)
        if len(modifications) == 0:
            raise TrunkVlanNotSet(interface_id)

        update = Update()
        update.add_interface(interface_update(interface_id, "0", vlan_members=modifications))

        self._push(update)

    def set_interface_description(self, interface_id, description):
        update = Update()
        update.add_interface(interface_main_update(interface_id, [
            to_ele("<description>{}</description>".format(description))
        ]))

        try:
            self._push(update)
        except RPCError as e:
            self.logger.info("actual setting error was {}".format(e))
            raise UnknownInterface(interface_id)

    def unset_interface_description(self, interface_id):
        update = Update()
        update.add_interface(interface_main_update(interface_id, [
            to_ele("<description operation=\"delete\" />")
        ]))

        try:
            self._push(update)
        except RPCError as e:
            if e.severity != "warning":
                raise UnknownInterface(interface_id)

    def edit_interface_spanning_tree(self, interface_id, edge=None):
        config = self.query(one_interface(interface_id), one_protocol_interface("rstp", interface_id))
        self.get_interface_config(interface_id, config)

        if edge is not None:
            modifications = _compute_edge_state_modifications(interface_id, edge, config)

            if modifications:
                update = Update()
                update.add_protocol_interface("rstp", to_ele("""
                   <interface>
                     <name>{}</name>
                     {}
                   </interface>
                """.format(interface_id, "".join(modifications))))

                self._push(update)

    def set_interface_state(self, interface_id, state=ON):
        update = Update()
        update.add_interface(interface_state_update(interface_id, state))

        try:
            self._push(update)
        except RPCError as e:
            self.logger.info("actual setting error was {}".format(e))
            raise UnknownInterface(interface_id)

<<<<<<< HEAD
    def unset_interface_state(self, interface_id):
        self.set_interface_state(interface_id)
=======
    def reset_interface_state(self, interface_id):
        update = Update()
        update.add_interface(interface_main_update(interface_id, None))

        try:
            self._push(update)
        except RPCError as e:
            self.logger.info("actual setting error was {}".format(e))
            raise UnknownInterface(interface_id)
>>>>>>> 86b80a14

    def set_interface_lldp_state(self, interface_id, enabled):
        config = self.query(one_interface(interface_id), one_protocol_interface("lldp", interface_id))
        self.get_interface_config(interface_id, config)

        update_ele = None
        disabled_node = first(config.xpath("data/configuration/protocols/lldp/interface/name"
                                           "[text()=\"{0:s}\"]/../disable".format(interface_id)))
        if enabled:
            update_ele = protocol_interface_update(interface_id)
            if disabled_node is not None:
                update_ele.append(to_ele('<disable operation="delete"/>'))
        elif not enabled and disabled_node is None:
            update_ele = protocol_interface_update(interface_id)
            update_ele.append(to_ele('<disable/>'))

        if update_ele is not None:
            update = Update()
            update.add_protocol_interface("lldp", update_ele)
            self._push(update)

    def add_bond(self, number):
        config = self.query(one_interface(bond_name(number)))
        if len(config.xpath("data/configuration/interfaces/interface")) > 0:
            raise BondAlreadyExist(number)

        update = Update()
        update.add_interface(bond_update(number, bond_lacp_options()))

        try:
            self._push(update)
        except RPCError as e:
            if "device value outside range" in e.message:
                raise BadBondNumber()

            raise

    def remove_bond(self, number):
        config = self.query(all_interfaces, one_protocol_interface("rstp", bond_name(number)))
        self.get_bond_config(number, config)

        update = Update()
        update.add_interface(interface_removal(bond_name(number)))

        rstp_node = first(config.xpath("data/configuration/protocols/rstp/interface/name[text()=\"{0:s}\"]/..".format(bond_name(number))))
        if rstp_node is not None:
            update.add_protocol_interface("rstp", rstp_interface_removal(bond_name(number)))

        for interface_node in self.get_bond_slaves_config(number, config):
            interface_name = first(interface_node.xpath("name")).text
            update.add_interface(free_from_bond_operation(interface_name))

        self._push(update)

    def add_interface_to_bond(self, interface, bond_id):
        config = self.query(all_interfaces, all_vlans, rstp_protocol_interfaces)
        bond = self.node_to_bond(self.get_bond_config(bond_id, config), config)
        self.get_interface_config(interface, config=config)

        update = Update()
        self.custom_strategies.add_enslave_to_bond_operations(update, interface, bond)

        for name_node in config.xpath("data/configuration/protocols/rstp/interface/name[starts-with(text(),'{}')]".format(interface)):
            update.add_protocol_interface("rstp", rstp_interface_removal(name_node.text))

        self._push(update)

    def remove_interface_from_bond(self, interface):
        config = self.query(all_interfaces)
        node = self.get_interface_config(interface, config)

        if len(node.xpath('ether-options/ieee-802.3ad')) is 0:
            raise InterfaceNotInBond

        update = Update()
        update.add_interface(free_from_bond_operation(interface))
        self._push(update)

    def set_bond_link_speed(self, number, speed):
        config = self.query(all_interfaces)
        self.get_bond_config(number, config)

        update = Update()
        update.add_interface(bond_update(number, bond_link_speed(speed)))

        self.custom_strategies.add_update_bond_members_speed_operations(
            update,
            self.get_bond_slaves_config(number, config),
            speed
        )

        self._push(update)

    def get_bond(self, number):
        config = self.query(all_interfaces, all_vlans)

        bond_node = self.get_bond_config(number, config)
        return self.node_to_bond(bond_node, config, self.get_bond_slaves_config(
            value_of(bond_node.xpath("name"), transformer=bond_number), config))

    def get_bonds(self):
        config = self.query(all_interfaces, all_vlans)
        bond_nodes = config.xpath("data/configuration/interfaces/interface/aggregated-ether-options/..")
        return [
            self.node_to_bond(node, config, self.get_bond_slaves_config(
                value_of(node.xpath("name"), transformer=bond_number), config))
            for node in bond_nodes]

    def set_bond_description(self, number, description):
        return self.set_interface_description(bond_name(number), description)

    def unset_bond_description(self, number):
        return self.unset_interface_description(bond_name(number))

    def set_bond_trunk_mode(self, number):
        return self.set_trunk_mode(bond_name(number))

    def set_bond_access_mode(self, number):
        return self.set_access_mode(bond_name(number))

    def add_bond_trunk_vlan(self, number, vlan):
        return self.add_trunk_vlan(bond_name(number), vlan)

    def remove_bond_trunk_vlan(self, number, vlan):
        return self.remove_trunk_vlan(bond_name(number), vlan)

    def set_bond_native_vlan(self, number, vlan):
        return self.set_interface_native_vlan(bond_name(number), vlan)

    def unset_bond_native_vlan(self, number):
        return self.unset_interface_native_vlan(bond_name(number))

    def edit_bond_spanning_tree(self, number, edge=None):
        return self.edit_interface_spanning_tree(bond_name(number), edge=edge)

    def _push(self, configuration):
        config = new_ele('config')
        config.append(configuration.root)

        self.logger.info("Sending edit : {}".format(to_xml(config)))
        try:
            self.netconf.edit_config(target="candidate", config=config)
        except RPCError as e:
            self.logger.info("An RPCError was raised : {}".format(e))
            raise

    def query(self, *args):
        filter_node = new_ele("filter")
        conf = sub_ele(filter_node, "configuration")
        for arg in args:
            conf.append(arg())
        return self.netconf.get_config(source="candidate" if self.in_transaction else "running", filter=filter_node)

    def get_interface(self, interface_id):
        config = self.query(one_interface(interface_id), all_vlans)
        interface_node = self.get_interface_config(interface_id, config)

        return self.node_to_interface(interface_node, config)

    def get_interface_config(self, interface_id, config=None):
        config = config or self.query(one_interface(interface_id))
        interface_node = first(config.xpath(
            "data/configuration/interfaces/interface/name[text()=\"{0:s}\"]/..".format(interface_id)))
        if interface_node is None:
            raise UnknownInterface(interface_id)
        return interface_node

    def get_vlan_config(self, number, config):
        vlan_node = first(config.xpath("data/configuration/vlans/vlan/vlan-id[text()=\"{}\"]/..".format(number)))
        if vlan_node is None:
            raise UnknownVlan(number)
        return vlan_node

    def get_bond_config(self, number, config):
        interface_node = first(config.xpath("data/configuration/interfaces/interface/name[text()=\"{}\"]/..".format(bond_name(number))))
        if interface_node is None:
            raise UnknownBond(number)
        return interface_node

    def get_bond_slaves_config(self, bond_id, config=None):
        config = config or self.query(all_interfaces)

        return config.xpath(
            'data/configuration/interfaces/interface/ether-options/'
            'ieee-802.3ad/bundle[text()=\"{0}\"]/../../..'.format(
                bond_name(bond_id)))

    def get_port_mode(self, interface_node):
        if get_bond_master(interface_node) is not None:
            return BOND_MEMBER
        actual_port_mode_node = first(self.custom_strategies.get_port_mode_node_in_inteface_node(interface_node))
        if actual_port_mode_node is None:
            return None
        else:
            return {"access": ACCESS, "trunk": TRUNK}[actual_port_mode_node.text]

    def fill_interface_from_node(self, interface, interface_node, config):
        interface.port_mode = self.get_port_mode(interface_node) or ACCESS
        vlans = list_vlan_members(interface_node, config)
        if interface.port_mode is ACCESS:
            interface.access_vlan = first(vlans)
        else:
            interface.trunk_vlans = vlans
        interface.trunk_native_vlan = value_of(self.custom_strategies.get_interface_trunk_native_vlan_id_node(interface_node), transformer=int)
        interface.shutdown = first(interface_node.xpath("disable")) is not None
        return interface

    def node_to_interface(self, interface_node, config):
        interface = Interface()
        interface.name = value_of(interface_node.xpath("name"))
        interface.bond_master = get_bond_master(interface_node)
        self.fill_interface_from_node(interface, interface_node, config)
        return interface

    def node_to_bond(self, bond_node, config, member_nodes=None):
        member_nodes = member_nodes or []
        bond = Bond(
            number=value_of(bond_node.xpath("name"), transformer=bond_number),
            link_speed=first_text(bond_node.xpath("aggregated-ether-options/link-speed")),
            members=[first_text(member.xpath('name')) for member in member_nodes]
        )
        self.fill_interface_from_node(bond, bond_node, config)
        return bond

    def get_vlan_interfaces(self, vlan_number):
        config = self.query(one_vlan_by_vlan_id(vlan_number), all_interfaces)

        if not config.xpath("data/configuration/vlans/vlan"):
            raise UnknownVlan(vlan_number)

        vlan_node = config.xpath("data/configuration/vlans/vlan")[0]
        interface_nodes = config.xpath("data/configuration/interfaces/interface")
        return self.get_vlan_interfaces_from_node(vlan_node, interface_nodes)

    def get_vlan_interfaces_from_node(self, vlan_node, interface_nodes):
        vlan_name = first(vlan_node.xpath("name")).text
        vlan_number = int(first(vlan_node.xpath("vlan-id")).text)
        interfaces = []
        for interface in interface_nodes:
            native_vlan_id_node = self.custom_strategies.get_interface_trunk_native_vlan_id_node(interface)
            if len(native_vlan_id_node) == 1 and int(first(native_vlan_id_node).text) == vlan_number:
                interfaces.append(first(interface.xpath("name")).text)

            members = [members.text for members in interface.xpath("unit/family/ethernet-switching/vlan/members")]
            if _is_vlan_in_interface_members(vlan_number, vlan_name, members):
                interfaces.append(first(interface.xpath("name")).text)
        return interfaces


def all_vlans():
    return new_ele("vlans")


def all_interfaces():
    return new_ele("interfaces")


def one_interface(interface_id):
    def m():
        return to_ele("""
            <interfaces>
                <interface>
                    <name>{}</name>
                </interface>
            </interfaces>
        """.format(interface_id))

    return m


def one_vlan(vlan_name):
    def m():
        return to_ele("""
            <vlans>
                <vlan>
                    <name>{}</name>
                </vlan>
            </vlans>
        """.format(vlan_name))

    return m


def one_vlan_by_vlan_id(vlan_id):
    def m():
        return to_ele("""
            <vlans>
                <vlan>
                    <vlan-id>{}</vlan-id>
                </vlan>
            </vlans>
        """.format(vlan_id))

    return m


def rstp_protocol_interfaces():
    return to_ele("""
        <protocols>
          <rstp>
            <interface />
          </rstp>
        </protocols>
    """)


def one_protocol_interface(protocol, interface_id):
    def m():
        return to_ele("""
            <protocols>
              <{protocol}>
                <interface>
                    <name>{}</name>
                </interface>
              </{protocol}>
            </protocols>
        """.format(interface_id, protocol=protocol))

    return m


class Update(object):
    def __init__(self):
        self.root = new_ele("configuration")
        self.vlans_root = None
        self.interfaces_root = None
        self.protocols_root = None
        self.sub_protocol_roots = {}

    def add_vlan(self, vlan):
        if self.vlans_root is None:
            self.vlans_root = sub_ele(self.root, "vlans")
        self.vlans_root.append(vlan)

    def add_interface(self, interface):
        if self.interfaces_root is None:
            self.interfaces_root = sub_ele(self.root, "interfaces")
        self.interfaces_root.append(interface)

    def add_protocol(self, protocol):
        if self.protocols_root is None:
            self.protocols_root = sub_ele(self.root, "protocols")
        self.protocols_root.append(protocol)

    def add_protocol_interface(self, protocol, interface):
        if protocol not in self.sub_protocol_roots:
            self.sub_protocol_roots[protocol] = to_ele("<{0}></{0}>".format(protocol))
            self.add_protocol(self.sub_protocol_roots[protocol])
        self.sub_protocol_roots[protocol].append(interface)


def bond_update(number, *aggregated_ether_options):
    content = to_ele("""
        <interface>
            <name>{0}</name>
            <aggregated-ether-options>
            </aggregated-ether-options>
        </interface>
    """.format(bond_name(number)))

    aggregated_ether_options_node = first(content.xpath("//aggregated-ether-options"))
    map(aggregated_ether_options_node.append, aggregated_ether_options)

    return content


def bond_lacp_options():
    return to_ele("""
        <lacp>
            <active/>
            <periodic>slow</periodic>
        </lacp>
    """)


def bond_link_speed(link_speed):
    return to_ele("""
        <link-speed>{0}</link-speed>
    """.format(link_speed))


def vlan_update(number, description):
    content = to_ele("""
        <vlan>
            <name>VLAN{0}</name>
            <vlan-id>{0}</vlan-id>
        </vlan>
    """.format(number))

    if description is not None:
        content.append(to_ele("<description>{}</description>".format(description)))
    return content


def interface_removal(name):
    return to_ele("""
        <interface operation="delete">
            <name>{}</name>
        </interface>""".format(name))


def interface_state_update(name, state):
    interface_state = """<disable />""" if state is OFF else """<disable operation="delete" />"""
    return to_ele("""
        <interface>
            <name>{}</name>
            {}
        </interface>""".format(name, interface_state))


def vlan_removal(name):
    return to_ele("""
        <vlan operation="delete">
            <name>{}</name>
        </vlan>""".format(name))


def interface_unit_interface_removal(interface, unit):
    return to_ele("""
        <interface>
          <name>{}</name>
          <unit operation="delete">
            <name>{}</name>
          </unit>
        </interface>
        """.format(interface, unit))


def rstp_interface_removal(interface_id):
    return to_ele("""
        <interface operation="delete" >
            <name>{}</name>
        </interface>
        """.format(interface_id))


def interface_vlan_members_update(name, unit, members_modification):
    content = to_ele("""
        <interface>
            <name>{}</name>
            <unit>
                <name>{}</name>
                <family>
                    <ethernet-switching>
                        <vlan />
                    </ethernet-switching>
                </family>
            </unit>
        </interface>
        """.format(name, unit))

    vlan_node = first(content.xpath("//vlan"))
    for m in members_modification:
        vlan_node.append(m)

    return content


def interface_update(name, unit, attributes=None, vlan_members=None):
    content = to_ele("""
        <interface>
            <name>{}</name>
            <unit>
                <name>{}</name>
                <family>
                    <ethernet-switching>
                    </ethernet-switching>
                </family>
            </unit>
        </interface>
        """.format(name, unit))
    ethernet_switching_node = first(content.xpath("//ethernet-switching"))

    for attribute in (attributes if attributes is not None else []):
        ethernet_switching_node.append(attribute)

    if vlan_members:
        vlan = new_ele("vlan")
        for attribute in vlan_members:
            vlan.append(attribute)
        ethernet_switching_node.append(vlan)

    return content


def interface_main_update(name, attributes):
    content = to_ele("""
        <interface>
            <name>{}</name>
        </interface>
        """.format(name))

    for attribute in (attributes if attributes is not None else []):
        content.append(attribute)

    return content


def first(node):
    return node[0] if node else None


def first_text(node):
    return node[0].text if node else None


def parse_range(r):
    if regex.match("(\d+)-(\d+)", r):
        return range(int(regex[0]), int(regex[1]) + 1)
    elif regex.match("(\d+)", r):
        return [int(regex[0])]
    return []


def to_range(number_list):
    if len(number_list) > 1:
        return "{}-{}".format(number_list[0], number_list[-1])
    else:
        return str(number_list[0])


def get_l3_interface(vlan_node):
    if_name_node = first(vlan_node.xpath("l3-interface"))
    if if_name_node is not None:
        return if_name_node.text.split(".")
    else:
        return None, None


def parse_ips(interface_unit_node):
    return sorted(
        [IPNetwork(ip_node.text) for ip_node in interface_unit_node.xpath("family/inet/address/name")],
        key=lambda ip: (ip.value, ip.prefixlen)
    )


def parse_inet_filter(interface_unit_node, direction):
    val = None
    ac_in_node = first(interface_unit_node.xpath("family/inet/filter/{}/filter-name".format(direction)))
    if ac_in_node is not None:
        val = ac_in_node.text
    return val


def bond_name(number):
    return "ae{0}".format(number)


def bond_number(name):
    return int(name[2:])


def craft_members_modification_to_remove_vlan(interface_node, vlan_name, number):
    members_modifications = []
    for vlan_members_node in interface_node.xpath("unit/family/ethernet-switching/vlan/members"):
        if vlan_members_node.text == vlan_name:
            members_modifications.append(to_ele("<members operation=\"delete\">{}</members>".format(vlan_members_node.text)))
        else:
            vlan_list = parse_range(vlan_members_node.text)
            if number in vlan_list:
                members_modifications.append(to_ele("<members operation=\"delete\">{}</members>".format(vlan_members_node.text)))

                below = vlan_list[:vlan_list.index(number)]
                if len(below) > 0:
                    members_modifications.append(to_ele("<members>{}</members>".format(to_range(below))))

                above = vlan_list[vlan_list.index(number) + 1:]
                if len(above) > 0:
                    members_modifications.append(to_ele("<members>{}</members>".format(to_range(above))))

    return members_modifications


def free_from_bond_operation(interface_name):
    return to_ele("""
        <interface>
            <name>{0}</name>
            <ether-options>
                <ieee-802.3ad operation=\"delete\" />
            </ether-options>
        </interface>
        """.format(interface_name))


def interface_replace(interface_name, *ether_options):
    content = to_ele("""
        <interface operation=\"replace\">
            <name>{0}</name>
            <ether-options>
            </ether-options>
        </interface>
    """.format(interface_name))

    ether_options_node = first(content.xpath("//ether-options"))
    map(ether_options_node.append, ether_options)

    return content


def interface_speed(speed):
    return to_ele("""
        <speed>
            <ethernet-{0}/>
        </speed>
    """.format(speed))


def interface_speed_update(interface_name, speed):
    return to_ele("""
        <interface>
            <name>{0}</name>
            <ether-options>
                <speed>
                    <ethernet-{1}/>
                </speed>
            </ether-options>
        </interface>
    """.format(interface_name, speed))

def protocol_interface_update(name):
    return to_ele("""
        <interface>
          <name>{}</name>
        </interface>
    """.format(name))

def list_vlan_members(interface_node, config):
    vlans = set()
    for members in interface_node.xpath("unit/family/ethernet-switching/vlan/members"):
        vlan_id = value_of(config.xpath('data/configuration/vlans/vlan/name[text()="{}"]/../vlan-id'.format(members.text)), transformer=int)
        if vlan_id:
            vlans = vlans.union([vlan_id])
        else:
            vlans = vlans.union(parse_range(members.text))
    return sorted(vlans)


def get_bond_master(interface_node):
    return value_of(
        interface_node.xpath('ether-options/ieee-802.3ad/bundle'),
        transformer=bond_number)


def value_of(xpath_result, transformer=None):
    node = first(xpath_result)
    if node is not None:
        return node.text if transformer is None else transformer(node.text)
    else:
        return None


def _compute_edge_state_modifications(interface_id, edge, config):
    modifications = []
    rstp_node = first(config.xpath("data/configuration/protocols/rstp/interface/name[text()=\"{0:s}\"]/.."
                                   .format(interface_id)))
    if rstp_node is not None:
        edge_node = first(rstp_node.xpath("edge"))
        no_root_port_node = first(rstp_node.xpath("no-root-port"))

        if edge is True:
            if edge_node is None:
                modifications.append("<edge />")
            if no_root_port_node is None:
                modifications.append("<no-root-port />")
        elif edge is False:
            if edge_node is not None:
                modifications.append("<edge operation=\"delete\" />")
            if no_root_port_node is not None:
                modifications.append("<no-root-port operation=\"delete\" />")
    return modifications


def _is_vlan_in_interface_members(vlan_number, vlan_name, members):
    for member_name in members:
        if regex.match("(\d+)-(\d+)", member_name):
            start, end = regex
            if int(start) <= vlan_number <= int(end):
                return True
        elif member_name == vlan_name:
            return True
        elif int(member_name) == vlan_number:
            return True

    return False<|MERGE_RESOLUTION|>--- conflicted
+++ resolved
@@ -413,7 +413,7 @@
 
                 self._push(update)
 
-    def set_interface_state(self, interface_id, state=ON):
+    def set_interface_state(self, interface_id, state):
         update = Update()
         update.add_interface(interface_state_update(interface_id, state))
 
@@ -423,20 +423,8 @@
             self.logger.info("actual setting error was {}".format(e))
             raise UnknownInterface(interface_id)
 
-<<<<<<< HEAD
     def unset_interface_state(self, interface_id):
-        self.set_interface_state(interface_id)
-=======
-    def reset_interface_state(self, interface_id):
-        update = Update()
-        update.add_interface(interface_main_update(interface_id, None))
-
-        try:
-            self._push(update)
-        except RPCError as e:
-            self.logger.info("actual setting error was {}".format(e))
-            raise UnknownInterface(interface_id)
->>>>>>> 86b80a14
+        self.set_interface_state(interface_id, state=ON)
 
     def set_interface_lldp_state(self, interface_id, enabled):
         config = self.query(one_interface(interface_id), one_protocol_interface("lldp", interface_id))
