# Copyright 2015 Internap.
#
# Licensed under the Apache License, Version 2.0 (the "License");
# you may not use this file except in compliance with the License.
# You may obtain a copy of the License at
#
#     http://www.apache.org/licenses/LICENSE-2.0
#
# Unless required by applicable law or agreed to in writing, software
# distributed under the License is distributed on an "AS IS" BASIS,
# WITHOUT WARRANTIES OR CONDITIONS OF ANY KIND, either express or implied.
# See the License for the specific language governing permissions and
# limitations under the License.

import unittest

from hamcrest import assert_that, is_
from flexmock import flexmock, flexmock_teardown
from netaddr import IPAddress, IPNetwork

from netman.adapters.switches.cached import CachedSwitch
from netman.core.objects.access_groups import IN, OUT
from netman.core.objects.bond import Bond
from netman.core.objects.interface import Interface
from netman.core.objects.interface_states import OFF, ON
from netman.core.objects.port_modes import ACCESS, TRUNK
from netman.core.objects.switch_descriptor import SwitchDescriptor
from netman.core.objects.vlan import Vlan
from netman.core.objects.vrrp_group import VrrpGroup

from tests import ExactIpNetwork


class CacheSwitchTest(unittest.TestCase):
    def setUp(self):
        self.real_switch_mock = flexmock()
        self.real_switch_mock.switch_descriptor = SwitchDescriptor(
            'model', 'hostname')
        self.switch = CachedSwitch(self.real_switch_mock)

    def tearDown(self):
        flexmock_teardown()

    def test_connect(self):
        self.real_switch_mock.should_receive("connect").once()
        self.switch.connect()

    def test_disconnect(self):
        self.real_switch_mock.should_receive("disconnect").once()
        self.switch.disconnect()

    def test_start_transaction(self):
        self.real_switch_mock.should_receive("start_transaction").once()
        self.switch.start_transaction()

    def test_commit_transaction(self):
        self.real_switch_mock.should_receive("commit_transaction").once()
        self.switch.commit_transaction()

    def test_rollback_transaction(self):
        self.real_switch_mock.should_receive("rollback_transaction").once()
        self.switch.rollback_transaction()

    def test_end_transaction(self):
        self.real_switch_mock.should_receive("end_transaction").once()
        self.switch.end_transaction()

    def test_get_vlan(self):
        a_vlan = Vlan(1, 'first')

        self.real_switch_mock.should_receive("get_vlan").with_args(1).once().and_return(
            a_vlan)
        assert_that(self.switch.get_vlan(1), is_(a_vlan))
        assert_that(self.switch.get_vlan(1), is_(a_vlan))

    def test_get_vlan_after_list(self):
        all_vlans = [Vlan(1, 'first'), Vlan(2, 'second')]

        self.real_switch_mock.should_receive("get_vlans").once().and_return(
            all_vlans)
        assert_that(self.switch.get_vlans(), is_(all_vlans))

        assert_that(self.switch.get_vlan(1), is_(all_vlans[0]))
        assert_that(self.switch.get_vlan(2), is_(all_vlans[1]))

    def test_get_vlan_interfaces(self):
        vlan_interfaces = ["port-channel 1", "port-channel 3", "ethernet 0/2"]

        self.real_switch_mock.should_receive("get_vlan_interfaces").with_args(1).once().and_return(
                vlan_interfaces)
        assert_that(self.switch.get_vlan_interfaces(1), is_(vlan_interfaces))
        assert_that(self.switch.get_vlan_interfaces(1), is_(vlan_interfaces))

    def test_access_new_vlan_after_vlan_list(self):
        all_vlans = [Vlan(1, 'first'), Vlan(2, 'second')]
        vlan3 = Vlan(3, 'third', ips=[IPNetwork("2.2.2.2/24")])

        self.real_switch_mock.should_receive("get_vlans").once().and_return(all_vlans)

        self.real_switch_mock.should_receive("add_ip_to_vlan").once().with_args(3, ExactIpNetwork("2.2.2.2/24"))
        self.real_switch_mock.should_receive("get_vlan").with_args(3).once().and_return(vlan3)

        assert_that(self.switch.get_vlans(), is_(all_vlans))

        self.switch.add_ip_to_vlan(3, IPNetwork("2.2.2.2/24"))

        assert_that(self.switch.get_vlan(3), is_(vlan3))

    def test_get_vlans(self):
        all_vlans = [Vlan(1, 'first'), Vlan(2, 'second')]

        self.real_switch_mock.should_receive("get_vlans").once().and_return(
            all_vlans)
        assert_that(self.switch.get_vlans(), is_(all_vlans))
        assert_that(self.switch.get_vlans(), is_(all_vlans))

    def test_add_vlan_first(self):
        all_vlans = [Vlan(1), Vlan(2), Vlan(123, name='allo')]

        self.real_switch_mock.should_receive("add_vlan").once().with_args(123, name='allo')
        self.switch.add_vlan(123, 'allo')

        self.real_switch_mock.should_receive("get_vlans").once().and_return(
            all_vlans)
        assert_that(self.switch.get_vlans(), is_(all_vlans))
        assert_that(self.switch.get_vlans(), is_(all_vlans))

    def test_add_vlan(self):
        self.real_switch_mock.should_receive("add_vlan").once().with_args(123)
        self.switch.add_vlan(123)
        self.real_switch_mock.should_receive("get_vlan").once().with_args(123).and_return(Vlan(number=123, name=""))

        assert_that(self.switch.get_vlan(123).name, is_(""))

    def test_after_get_vlans_was_cached_adding_new_vlans_will_trigger_single_get_vlans_to_fill_the_gaps(self):
        all_vlans = [Vlan(1)]

        self.real_switch_mock.should_receive("get_vlans").once().ordered().and_return(all_vlans)
        assert_that(self.switch.get_vlans(), is_(all_vlans))

        self.real_switch_mock.should_receive("add_vlan").once().with_args(10)
        self.switch.add_vlan(10)
        self.real_switch_mock.should_receive("add_vlan").once().with_args(11)
        self.switch.add_vlan(11)
        self.real_switch_mock.should_receive("add_vlan").once().with_args(12)
        self.switch.add_vlan(12)

        self.real_switch_mock.should_receive("get_vlan").with_args(10).once().and_return(Vlan(10))
        self.real_switch_mock.should_receive("get_vlan").with_args(11).once().and_return(Vlan(11))
        self.real_switch_mock.should_receive("get_vlan").with_args(12).once().and_return(Vlan(12))
        assert_that(self.switch.get_vlans(), is_([Vlan(1), Vlan(10), Vlan(11), Vlan(12)]))
        assert_that(self.switch.get_vlans(), is_([Vlan(1), Vlan(10), Vlan(11), Vlan(12)]))

    def test_add_vlan_after_get_vlans(self):
        all_vlans = [Vlan(1), Vlan(2)]

        self.real_switch_mock.should_receive("get_vlans").once().ordered().and_return(
            all_vlans)
        assert_that(self.switch.get_vlans(), is_(all_vlans))
        assert_that(self.switch.get_vlans(), is_(all_vlans))

        self.real_switch_mock.should_receive("add_vlan").once().with_args(123, name='allo')
        self.switch.add_vlan(123, 'allo')

        self.real_switch_mock.should_receive("get_vlan").once().ordered().and_return(Vlan(123, name='allo'))
        assert_that(self.switch.get_vlans(), is_(all_vlans+[Vlan(123, name='allo')]))
        assert_that(self.switch.get_vlans(), is_(all_vlans+[Vlan(123, name='allo')]))

    def test_remove_vlan(self):
        self.real_switch_mock.should_receive("get_vlans").once().and_return(
            [Vlan(1), Vlan(2)])
        self.switch.get_vlans()

        self.real_switch_mock.should_receive("remove_vlan").once().with_args(1)
        self.switch.remove_vlan(1)

        assert_that(self.switch.get_vlans(), is_([Vlan(2)]))

    def test_remove_vlan_alone(self):
        self.real_switch_mock.should_receive("remove_vlan").once().with_args(1)
        self.switch.remove_vlan(1)

    def test_get_interfaces(self):
        all_interfaces = [Interface('xe-1/0/1'), Interface('xe-1/0/2')]

        self.real_switch_mock.should_receive("get_interfaces").once() \
            .and_return(all_interfaces)
        assert_that(self.switch.get_interfaces(), is_(all_interfaces))
        assert_that(self.switch.get_interfaces(), is_(all_interfaces))

    def test_get_interface(self):
        interface = Interface('xe-1/0/1')

        self.real_switch_mock.should_receive("get_interface").with_args("xe-1/0/1").once() \
            .and_return(interface)
        assert_that(self.switch.get_interface('xe-1/0/1'), is_(interface))
        assert_that(self.switch.get_interface('xe-1/0/1'), is_(interface))

    def test_set_access_vlan(self):
        self.real_switch_mock.should_receive("get_interfaces").once().and_return(
            [Interface('eth0')])
        self.switch.get_interfaces()

        self.real_switch_mock.should_receive("set_access_vlan").once() \
            .with_args('eth0', 123)

        self.switch.set_access_vlan('eth0', 123)

        assert_that(
            self.switch.get_interfaces(),
            is_([Interface('eth0', access_vlan=123)])
        )

    def test_unset_interface_access_vlan(self):
        self.real_switch_mock.should_receive("get_interfaces").once().and_return(
            [Interface('eth0', access_vlan=123)])
        self.switch.get_interfaces()

        self.real_switch_mock.should_receive("unset_interface_access_vlan").once() \
            .with_args('eth0')

        self.switch.unset_interface_access_vlan('eth0')

        assert_that(
            self.switch.get_interfaces(),
            is_([Interface('eth0')])
        )

    def test_set_trunk_mode(self):
        self.real_switch_mock.should_receive("get_interfaces").once().and_return(
            [Interface('eth0')])
        self.switch.get_interfaces()

        self.real_switch_mock.should_receive("set_trunk_mode").once() \
            .with_args('eth0')

        self.switch.set_trunk_mode('eth0')

        assert_that(
            self.switch.get_interfaces(),
            is_([Interface('eth0', port_mode=TRUNK)])
        )

    def test_set_access_mode(self):
        self.real_switch_mock.should_receive("get_interfaces").once().and_return(
            [Interface('eth0', trunk_native_vlan=1200, trunk_vlans=[1,2,3])])
        self.switch.get_interfaces()

        self.real_switch_mock.should_receive("set_access_mode").once() \
            .with_args('eth0')

        self.switch.set_access_mode('eth0')

        assert_that(
            self.switch.get_interfaces(),
            is_([Interface('eth0', port_mode=ACCESS,
                           trunk_native_vlan=None, trunk_vlans=[])])
        )

    def test_add_trunk_vlan(self):
        self.real_switch_mock.should_receive("get_interfaces").once() \
            .and_return([Interface('xe-1/0/2')])
        assert_that(self.switch.get_interfaces(),
            is_([Interface('xe-1/0/2')]))

        self.real_switch_mock.should_receive("add_trunk_vlan").once() \
            .with_args('xe-1/0/2', 1)

        self.switch.add_trunk_vlan('xe-1/0/2', 1)

        assert_that(
            self.switch.get_interfaces(),
            is_([Interface('xe-1/0/2', trunk_vlans=[1])]))

    def test_remove_trunk_vlan(self):
        self.real_switch_mock.should_receive("get_interfaces").once() \
            .and_return([Interface('xe-1/0/2', trunk_vlans=[1])])
        self.switch.get_interfaces()

        self.real_switch_mock.should_receive("remove_trunk_vlan").once() \
            .with_args('xe-1/0/2', 1)

        self.switch.remove_trunk_vlan('xe-1/0/2', 1)

        assert_that(
            self.switch.get_interfaces(),
            is_([Interface('xe-1/0/2', trunk_vlans=[])]))

    def test_remove_trunk_vlan_on_interface_not_in_cache(self):
        self.real_switch_mock.should_receive("remove_trunk_vlan").once() \
            .with_args('xe-1/0/2', 1)

        self.switch.remove_trunk_vlan('xe-1/0/2', 1)

    def test_set_interface_state_off(self):
        self.real_switch_mock.should_receive("get_interfaces").once() \
            .and_return([Interface('xe-1/0/2', shutdown=False)])
        self.switch.get_interfaces()

        self.real_switch_mock.should_receive("set_interface_state").once() \
            .with_args('xe-1/0/2', OFF)

        self.switch.set_interface_state('xe-1/0/2', OFF)

        assert_that(
            self.switch.get_interfaces(),
            is_([Interface('xe-1/0/2', shutdown=True)]))

    def test_set_interface_state_on(self):
        self.real_switch_mock.should_receive("get_interfaces").once() \
            .and_return([Interface('xe-1/0/2')])
        self.switch.get_interfaces()

        self.real_switch_mock.should_receive("set_interface_state").once() \
            .with_args('xe-1/0/2', ON)

        self.switch.set_interface_state('xe-1/0/2', ON)

        assert_that(
            self.switch.get_interfaces(),
            is_([Interface('xe-1/0/2', shutdown=False)]))

    def test_unset_interface_state(self):
        self.real_switch_mock.should_receive("get_interfaces").once().and_return([Interface('xe-1/0/2')])
        self.switch.get_interfaces()

<<<<<<< HEAD
        self.real_switch_mock.should_receive("unset_interface_state").once().with_args('xe-1/0/2')
=======
        self.real_switch_mock.should_receive("unset_interface_state").once() \
            .with_args('xe-1/0/2')

        self.switch.unset_interface_state('xe-1/0/2')

        self.real_switch_mock.should_receive("get_interface").once() \
            .with_args('xe-1/0/2') \
            .and_return(Interface('xe-1/0/2', shutdown=False))
>>>>>>> bdbabdc2


        self.real_switch_mock.should_receive("get_interface").once() \
            .with_args('xe-1/0/2').and_return(Interface('xe-1/0/2', shutdown=False))

        assert_that(self.switch.get_interface('xe-1/0/2').shutdown, is_(False))

    def test_set_interface_native_vlan(self):
        self.real_switch_mock.should_receive("get_interfaces").once() \
            .and_return([Interface('xe-1/0/2')])
        self.switch.get_interfaces()

        self.real_switch_mock.should_receive("set_interface_native_vlan").once() \
            .with_args('xe-1/0/2', 20)

        self.switch.set_interface_native_vlan('xe-1/0/2', 20)

        assert_that(
            self.switch.get_interfaces(),
            is_([Interface('xe-1/0/2', trunk_native_vlan=20)]))

    def test_unset_interface_native_vlan(self):
        self.real_switch_mock.should_receive("get_interfaces").once() \
            .and_return([Interface('xe-1/0/2', trunk_native_vlan=20)])
        self.switch.get_interfaces()

        self.real_switch_mock.should_receive("unset_interface_native_vlan").once() \
            .with_args('xe-1/0/2')

        self.switch.unset_interface_native_vlan('xe-1/0/2')

        assert_that(
            self.switch.get_interfaces(),
            is_([Interface('xe-1/0/2', trunk_native_vlan=None)]))

    def test_add_ip_to_vlan(self):
        self.real_switch_mock.should_receive("get_vlans").once() \
            .and_return([Vlan(2)])
        self.switch.get_vlans()

        self.real_switch_mock.should_receive("add_ip_to_vlan").once() \
            .with_args(2, ExactIpNetwork("2.2.2.2/24"))

        self.switch.add_ip_to_vlan(2, IPNetwork("2.2.2.2/24"))

        assert_that(
            self.switch.get_vlans(),
            is_([Vlan(2, ips=[ExactIpNetwork("2.2.2.2/24")])]))

    def test_remove_ip_from_vlan(self):
        self.real_switch_mock.should_receive("get_vlans").once() \
            .and_return([Vlan(2, ips=[IPNetwork("2.2.2.2/24"),
                                      IPNetwork("1.1.1.1/24"),
                                      IPNetwork("1.1.1.2/24"),
                                      IPNetwork("1.1.1.3/24"),
                                      IPNetwork("1.1.1.4/24")])])
        self.switch.get_vlans()

        self.real_switch_mock.should_receive("remove_ip_from_vlan").once() \
            .with_args(2, ExactIpNetwork("1.1.1.2/24"))

        self.switch.remove_ip_from_vlan(2, IPNetwork("1.1.1.2/24"))

        assert_that(
            self.switch.get_vlans(),
            is_([Vlan(2, ips=[ExactIpNetwork("2.2.2.2/24"),
                              ExactIpNetwork("1.1.1.1/24"),
                              ExactIpNetwork("1.1.1.3/24"),
                              ExactIpNetwork("1.1.1.4/24")])]))

    def test_set_vlan_access_group(self):
        self.real_switch_mock.should_receive("get_vlans").once() \
            .and_return([Vlan(123)])
        self.switch.get_vlans()

        self.real_switch_mock.should_receive("set_vlan_access_group").once() \
            .with_args(123, IN, 'vlan-access-group')

        self.switch.set_vlan_access_group(123, IN, 'vlan-access-group')

        assert_that(
            self.switch.get_vlans(),
            is_([Vlan(123, access_group_in='vlan-access-group')]))

    def test_unset_vlan_access_group(self):
        self.real_switch_mock.should_receive("get_vlans").once() \
            .and_return([Vlan(123, access_group_out='vlan-access-group')])
        self.switch.get_vlans()

        self.real_switch_mock.should_receive("unset_vlan_access_group").once() \
            .with_args(123, OUT)

        self.switch.unset_vlan_access_group(123, OUT)

        assert_that(
            self.switch.get_vlans(),
            is_([Vlan(123, access_group_out=None)]))

    def test_set_vlan_vrf(self):
        self.real_switch_mock.should_receive("get_vlans").once() \
            .and_return([Vlan(123)])
        self.switch.get_vlans()

        self.real_switch_mock.should_receive("set_vlan_vrf").once() \
            .with_args(123, 'vrf-name')

        self.switch.set_vlan_vrf(123, 'vrf-name')

        assert_that(
            self.switch.get_vlans(),
            is_([Vlan(123, vrf_forwarding='vrf-name')]))

    def test_unset_vlan_vrf(self):
        self.real_switch_mock.should_receive("get_vlans").once() \
            .and_return([Vlan(123, vrf_forwarding='vrf-name')])
        self.switch.get_vlans()

        self.real_switch_mock.should_receive("unset_vlan_vrf").once() \
            .with_args(123)

        self.switch.unset_vlan_vrf(123)

        assert_that(
            self.switch.get_vlans(),
            is_([Vlan(123, vrf_forwarding=None)]))


    def test_set_interface_description(self):
        self.real_switch_mock.should_receive("set_interface_description").once() \
            .with_args('xe-1/0/2', 'interface-description')
        self.switch.set_interface_description('xe-1/0/2', 'interface-description')

    def test_unset_interface_description(self):
        self.real_switch_mock.should_receive("unset_interface_description").once() \
            .with_args('xe-1/0/2')
        self.switch.unset_interface_description('xe-1/0/2')

    def test_set_interface_spanning_tree(self):
        self.real_switch_mock.should_receive("edit_interface_spanning_tree").once() \
            .with_args('xe-1/0/2', edge=None)

        self.switch.edit_interface_spanning_tree('xe-1/0/2')

    def test_add_bond_first(self):
        all_bonds = [Bond(1), Bond(2), Bond(123)]

        self.real_switch_mock.should_receive("add_bond").once().with_args(123)
        self.switch.add_bond(123)
        assert_that(self.switch.get_bond(123).number, is_(123))

        self.real_switch_mock.should_receive("get_bonds").once().and_return(
            all_bonds)
        assert_that(self.switch.get_bonds(), is_(all_bonds))
        assert_that(self.switch.get_bonds(), is_(all_bonds))

    def test_add_bond_after_get_bonds(self):
        all_bonds = [Bond(1), Bond(2)]
        self.real_switch_mock.should_receive("get_bonds").once().and_return(
            all_bonds)
        assert_that(self.switch.get_bonds(), is_(all_bonds))
        assert_that(self.switch.get_bonds(), is_(all_bonds))

        self.real_switch_mock.should_receive("add_bond").once().with_args(123)
        self.switch.add_bond(123)
        assert_that(self.switch.get_bond(123).number, is_(123))

        assert_that(
            self.switch.get_bonds(),
            is_(all_bonds+[Bond(123)]))

    def test_remove_bond(self):
        self.real_switch_mock.should_receive("get_bonds").once().and_return(
            [Bond(1), Bond(2)])
        self.switch.get_bonds()

        self.real_switch_mock.should_receive("remove_bond").once().with_args(2)
        self.switch.remove_bond(2)

        assert_that(self.switch.get_bonds(), is_([Bond(1)]))

    def test_remove_bond_alone(self):
        self.real_switch_mock.should_receive("remove_bond").once().with_args(2)
        self.switch.remove_bond(2)

    def test_get_bonds(self):
        all_bonds = [Bond(1), Bond(2)]

        self.real_switch_mock.should_receive("get_bonds").once().and_return(
            all_bonds)
        assert_that(self.switch.get_bonds(), is_(all_bonds))
        assert_that(self.switch.get_bonds(), is_(all_bonds))

    def test_get_bond(self):
        bond = Bond(2)
        all_bonds = [Bond(1), bond]

        self.real_switch_mock.should_receive("get_bond").once().with_args(2) \
            .and_return(bond)
        assert_that(self.switch.get_bond(2), is_(bond))
        assert_that(self.switch.get_bond(2), is_(bond))

        self.real_switch_mock.should_receive("get_bonds").once().and_return(
            all_bonds)
        assert_that(self.switch.get_bonds(), is_(all_bonds))
        assert_that(self.switch.get_bonds(), is_(all_bonds))

    def test_add_interface_to_bond(self):
        self.real_switch_mock.should_receive("get_bonds").once() \
            .and_return([Bond(1)])
        self.real_switch_mock.should_receive("get_interfaces").once() \
            .and_return([Interface('xe-1/0/2')])

        self.switch.get_bonds()
        self.switch.get_interfaces()

        self.real_switch_mock.should_receive("add_interface_to_bond").once() \
            .with_args('xe-1/0/2', 1)

        self.switch.add_interface_to_bond('xe-1/0/2', 1)

        assert_that(
            self.switch.get_bonds(),
            is_([Bond(1, members=['xe-1/0/2'])]))
        assert_that(
            self.switch.get_interfaces(),
            is_([Interface('xe-1/0/2', bond_master=1)]))

    def test_remove_interface_from_bond(self):
        self.real_switch_mock.should_receive("get_bonds").once() \
            .and_return([Bond(1, members=['xe-1/0/2'])])
        self.real_switch_mock.should_receive("get_interfaces").once() \
            .and_return([Interface('xe-1/0/2', bond_master=1)])

        self.switch.get_bonds()
        self.switch.get_interfaces()

        self.real_switch_mock.should_receive("remove_interface_from_bond").once() \
            .with_args('xe-1/0/2')

        self.switch.remove_interface_from_bond('xe-1/0/2')

        assert_that(
            self.switch.get_bonds(),
            is_([Bond(1, members=[])]))
        assert_that(
            self.switch.get_interfaces(),
            is_([Interface('xe-1/0/2', bond_master=None)]))

    def test_set_bond_link_speed(self):
        self.real_switch_mock.should_receive("get_bonds").once().and_return(
            [Bond(1)])
        self.switch.get_bonds()

        self.real_switch_mock.should_receive("set_bond_link_speed").once() \
            .with_args(1, 'super-fast')

        self.switch.set_bond_link_speed(1, 'super-fast')

        assert_that(
            self.switch.get_bonds(),
            is_([Bond(1, link_speed='super-fast')])
        )

    def test_set_bond_description(self):
        self.real_switch_mock.should_receive("set_bond_description").once() \
            .with_args(312, 'bond-description')
        self.switch.set_bond_description(312, 'bond-description')

    def test_unset_bond_description(self):
        self.real_switch_mock.should_receive("unset_bond_description").once() \
            .with_args(312)
        self.switch.unset_bond_description(312)

    def test_set_bond_trunk_mode(self):
        self.real_switch_mock.should_receive("get_bonds").once().and_return(
            [Bond(1)])
        self.switch.get_bonds()

        self.real_switch_mock.should_receive("set_bond_trunk_mode").once() \
            .with_args(1)

        self.switch.set_bond_trunk_mode(1)

        assert_that(
            self.switch.get_bonds(),
            is_([Bond(1, port_mode=TRUNK)])
        )

    def test_set_bond_access_mode(self):
        self.real_switch_mock.should_receive("get_bonds").once().and_return(
            [Bond(1)])
        self.switch.get_bonds()

        self.real_switch_mock.should_receive("set_bond_access_mode").once() \
            .with_args(1)

        self.switch.set_bond_access_mode(1)

        assert_that(
            self.switch.get_bonds(),
            is_([Bond(1, port_mode=ACCESS)])
        )

    def test_add_bond_trunk_vlan_first(self):
        self.real_switch_mock.should_receive("add_bond_trunk_vlan").once() \
            .with_args(1, 2)

        self.switch.add_bond_trunk_vlan(1, 2)

        self.real_switch_mock.should_receive("get_bond").once().with_args(1) \
            .and_return(Bond(1))
        assert_that(self.switch.get_bond(1), is_(Bond(1)))
        assert_that(self.switch.get_bond(1), is_(Bond(1)))

    def test_add_bond_trunk_vlan_after_get_bonds(self):
        all_bonds = [Bond(1),
                     Bond(2)]

        self.real_switch_mock.should_receive("get_bonds").once().and_return(
            all_bonds)
        assert_that(self.switch.get_bonds(), is_(all_bonds))

        self.real_switch_mock.should_receive("add_bond_trunk_vlan").once() \
            .with_args(1, 2)

        self.switch.add_bond_trunk_vlan(1, 2)

        assert_that(
            self.switch.get_bond(1),
            is_(Bond(1, trunk_vlans=[2]))
        )
        assert_that(
            self.switch.get_bonds(),
            is_([
                Bond(1, trunk_vlans=[2]),
                Bond(2)
            ])
        )

    def test_remove_bond_trunk_vlan(self):
        all_bonds = [Bond(1, trunk_vlans=[2]),
                     Bond(2)]

        self.real_switch_mock.should_receive("get_bonds").once().and_return(
            all_bonds)
        assert_that(self.switch.get_bonds(), is_(all_bonds))

        self.real_switch_mock.should_receive("remove_bond_trunk_vlan").once() \
            .with_args(1, 2)

        self.switch.remove_bond_trunk_vlan(1, 2)

        assert_that(
            self.switch.get_bond(1),
            is_(Bond(1, trunk_vlans=[]))
        )
        assert_that(
            self.switch.get_bonds(),
            is_([
                Bond(1, trunk_vlans=[]),
                Bond(2)
            ])
        )

    def test_remove_bond_trunk_vlan_on_bond_not_in_cache(self):
        self.real_switch_mock.should_receive("remove_bond_trunk_vlan").once() \
            .with_args(1, 2)

        self.switch.remove_bond_trunk_vlan(1, 2)

    def test_set_bond_native_vlan(self):
        self.real_switch_mock.should_receive("get_bonds").once() \
            .and_return([Bond(2)])
        self.switch.get_bonds()

        self.real_switch_mock.should_receive("set_bond_native_vlan").once() \
            .with_args(2, 20)

        self.switch.set_bond_native_vlan(2, 20)

        assert_that(
            self.switch.get_bonds(),
            is_([Bond(2, trunk_native_vlan=20)]))

    def test_unset_bond_native_vlan(self):
        self.real_switch_mock.should_receive("get_bonds").once() \
            .and_return([Bond(2, trunk_native_vlan=20)])
        self.switch.get_bonds()

        self.real_switch_mock.should_receive("unset_bond_native_vlan").once() \
            .with_args(2)

        self.switch.unset_bond_native_vlan(2)

        assert_that(
            self.switch.get_bonds(),
            is_([Bond(2, trunk_native_vlan=None)]))

    def test_edit_bond_spanning_tree(self):
        self.real_switch_mock.should_receive("edit_bond_spanning_tree").once() \
            .with_args(2, edge=None)

        self.switch.edit_bond_spanning_tree(2)

    def test_add_vrrp_group(self):
        self.real_switch_mock.should_receive("get_vlans").once() \
            .and_return([Vlan(1)])
        self.switch.get_vlans()

        self.real_switch_mock.should_receive("add_vrrp_group").once() \
            .with_args(1, 2, ips=None, priority=23, hello_interval=None,
                       dead_interval=None, track_id=None, track_decrement=None)

        self.switch.add_vrrp_group(1, 2, priority=23)

        assert_that(
            self.switch.get_vlans(),
            is_([Vlan(1, vrrp_groups=[VrrpGroup(id=2, priority=23)])]))

    def test_remove_vrrp_group(self):
        self.real_switch_mock.should_receive("get_vlans").once() \
            .and_return([Vlan(1, vrrp_groups=[VrrpGroup(id=2)])])
        self.switch.get_vlans()

        self.real_switch_mock.should_receive("remove_vrrp_group").once() \
            .with_args(1, 2)

        self.switch.remove_vrrp_group(1, 2)

        assert_that(
            self.switch.get_vlans(),
            is_([Vlan(1, vrrp_groups=[])]))

    def test_add_dhcp_relay_server(self):
        self.real_switch_mock.should_receive("get_vlans").once() \
            .and_return([Vlan(2)])
        self.switch.get_vlans()

        self.real_switch_mock.should_receive("add_dhcp_relay_server").once() \
            .with_args(2, IPAddress("1.2.3.4"))

        self.switch.add_dhcp_relay_server(2, IPAddress("1.2.3.4"))

        assert_that(
            self.switch.get_vlans(),
            is_([Vlan(2, dhcp_relay_servers=[IPAddress("1.2.3.4")])]))

    def test_set_interface_lldp_state(self):
        self.real_switch_mock.should_receive("set_interface_lldp_state").once() \
            .with_args('xe-1/0/2', True)

        self.switch.set_interface_lldp_state('xe-1/0/2', True)

    def test_set_vlan_icmp_redirects_state(self):
        self.real_switch_mock.should_receive("get_vlans").once() \
            .and_return([Vlan(2)])
        self.switch.get_vlans()

        self.real_switch_mock.should_receive('set_vlan_icmp_redirects_state').once() \
            .with_args(2, False)

        self.switch.set_vlan_icmp_redirects_state(2, False)

        assert_that(
            self.switch.get_vlans(),
            is_([Vlan(2, icmp_redirects=False)]))<|MERGE_RESOLUTION|>--- conflicted
+++ resolved
@@ -324,19 +324,7 @@
         self.real_switch_mock.should_receive("get_interfaces").once().and_return([Interface('xe-1/0/2')])
         self.switch.get_interfaces()
 
-<<<<<<< HEAD
         self.real_switch_mock.should_receive("unset_interface_state").once().with_args('xe-1/0/2')
-=======
-        self.real_switch_mock.should_receive("unset_interface_state").once() \
-            .with_args('xe-1/0/2')
-
-        self.switch.unset_interface_state('xe-1/0/2')
-
-        self.real_switch_mock.should_receive("get_interface").once() \
-            .with_args('xe-1/0/2') \
-            .and_return(Interface('xe-1/0/2', shutdown=False))
->>>>>>> bdbabdc2
-
 
         self.real_switch_mock.should_receive("get_interface").once() \
             .with_args('xe-1/0/2').and_return(Interface('xe-1/0/2', shutdown=False))
